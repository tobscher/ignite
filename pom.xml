<?xml version="1.0" encoding="UTF-8"?>

<!--
  Licensed to the Apache Software Foundation (ASF) under one or more
  contributor license agreements.  See the NOTICE file distributed with
  this work for additional information regarding copyright ownership.
  The ASF licenses this file to You under the Apache License, Version 2.0
  (the "License"); you may not use this file except in compliance with
  the License.  You may obtain a copy of the License at

       http://www.apache.org/licenses/LICENSE-2.0

  Unless required by applicable law or agreed to in writing, software
  distributed under the License is distributed on an "AS IS" BASIS,
  WITHOUT WARRANTIES OR CONDITIONS OF ANY KIND, either express or implied.
  See the License for the specific language governing permissions and
  limitations under the License.
-->

<!--
    POM file.
-->
<project xmlns="http://maven.apache.org/POM/4.0.0" xmlns:xsi="http://www.w3.org/2001/XMLSchema-instance" xsi:schemaLocation="http://maven.apache.org/POM/4.0.0 http://maven.apache.org/xsd/maven-4.0.0.xsd">
    <modelVersion>4.0.0</modelVersion>

    <parent>
        <groupId>org.apache.ignite</groupId>
        <artifactId>ignite-parent</artifactId>
        <version>1</version>
        <relativePath>parent</relativePath>
    </parent>

    <groupId>org.apache.ignite</groupId>
    <artifactId>apache-ignite</artifactId>
<<<<<<< HEAD
    <version>1.5.0-b1-SNAPSHOT</version>
=======
    <version>1.5.1-b2-SNAPSHOT</version>
>>>>>>> 250aa4f9
    <packaging>pom</packaging>

    <properties>
        <!--fix <attachartifact>...< /> at apache-release profile if changed-->
        <ignite.zip.pattern>${project.artifactId}-${ignite.edition}-${project.version}-bin</ignite.zip.pattern>
    </properties>

    <scm>
        <url>https://git-wip-us.apache.org/repos/asf/ignite</url>
        <connection>scm:git:https://git-wip-us.apache.org/repos/asf/ignite</connection>
        <developerConnection>scm:git:https://git-wip-us.apache.org/repos/asf/ignite</developerConnection>
        <tag>HEAD</tag>
    </scm>

    <modules>
        <module>modules/apache-license-gen</module>
        <module>modules/tools</module>
        <module>modules/core</module>
        <module>modules/hadoop</module>
        <module>modules/extdata/p2p</module>
        <module>modules/extdata/uri</module>
        <module>modules/clients</module>
        <module>modules/spring</module>
        <module>modules/web</module>
        <module>modules/aop</module>
        <module>modules/urideploy</module>
        <module>modules/indexing</module>
        <module>modules/ssh</module>
        <module>modules/rest-http</module>
        <module>modules/jta</module>
        <module>modules/aws</module>
        <module>modules/log4j</module>
        <module>modules/log4j2</module>
        <module>modules/slf4j</module>
        <module>modules/jcl</module>
        <module>modules/codegen</module>
        <module>modules/gce</module>
        <module>modules/cloud</module>
        <module>modules/mesos</module>
        <module>modules/kafka</module>
        <module>modules/flume</module>
        <module>modules/yarn</module>
        <module>modules/jms11</module>
        <module>modules/twitter</module>
        <module>modules/mqtt</module>
        <module>modules/zookeeper</module>
        <module>modules/camel</module>
        <module>modules/osgi-paxlogging</module>
        <module>modules/osgi-karaf</module>
        <module>modules/osgi</module>
    </modules>

    <profiles>
        <profile>
            <id>test</id>
            <build>
                <plugins>
                    <plugin>
                        <groupId>org.apache.maven.plugins</groupId>
                        <artifactId>maven-assembly-plugin</artifactId>
                        <version>2.4</version>
                        <inherited>false</inherited>
                        <executions>
                            <execution>
                                <id>test</id>
                                <phase>prepare-package</phase>
                                <goals>
                                    <goal>single</goal>
                                </goals>
                                <configuration>
                                    <descriptors>
                                        <descriptor>assembly/test.xml</descriptor>
                                    </descriptors>
                                    <outputDirectory>${basedir}</outputDirectory>
                                    <finalName>libs</finalName>
                                    <appendAssemblyId>false</appendAssemblyId>
                                    <runOnlyAtExecutionRoot>true</runOnlyAtExecutionRoot>
                                </configuration>
                            </execution>
                        </executions>
                    </plugin>
                </plugins>
            </build>
        </profile>

        <profile>
            <id>dev-libs</id>
            <activation>
                <activeByDefault>true</activeByDefault>
            </activation>
            <build>
                <plugins>
                    <plugin>
                        <groupId>org.apache.maven.plugins</groupId>
                        <artifactId>maven-antrun-plugin</artifactId>
                        <version>1.7</version>
                        <inherited>false</inherited>
                        <executions>
                            <execution>
                                <id>dev-libs</id>
                                <goals>
                                    <goal>run</goal>
                                </goals>
                                <phase>package</phase>
                                <configuration>
                                    <target>
                                        <copy todir="${basedir}/libs">
                                            <fileset dir="${basedir}/target/release-package/libs" />
                                        </copy>
                                    </target>
                                </configuration>
                            </execution>
                        </executions>
                    </plugin>
                </plugins>
            </build>
        </profile>

        <profile>
            <id>lgpl</id>
            <modules>
                <module>modules/hibernate</module>
                <module>modules/geospatial</module>
                <module>modules/schedule</module>
            </modules>
        </profile>

        <profile>
            <id>release</id>
            <activation>
                <activeByDefault>true</activeByDefault>
                <jdk>[1.7,)</jdk>
            </activation>
            <build>
                <plugins>
                    <plugin>
                        <groupId>org.apache.maven.plugins</groupId>
                        <artifactId>maven-javadoc-plugin</artifactId>
                        <executions>
                            <execution>
                                <id>core-javadoc</id>
                                <goals>
                                    <goal>aggregate</goal>
                                </goals>
                                <phase>process-test-classes</phase>
                                <configuration>
                                    <reportOutputDirectory>${basedir}/target/javadoc</reportOutputDirectory>
                                    <destDir>core</destDir>
                                    <stylesheetfile>${basedir}/assembly/docfiles/javadoc.css</stylesheetfile>
                                    <subpackages>org.apache.ignite -exclude org.apache.ignite.client:org.apache.ignite.codegen:org.apache.ignite.examples:org.apache.ignite.internal:org.apache.ignite.schema:org.apache.ignite.tests:org.apache.ignite.tools:org.apache.ignite.util:org.apache.ignite.spi.discovery.tcp.messages:org.apache.ignite.spi.discovery.tcp.internal:org.apache.ignite.spi.deployment.uri.scanners:org.apache.ignite.spi.deployment.uri.tasks:org.apache.ignite.yardstick</subpackages>
                                </configuration>
                            </execution>
                        </executions>
                    </plugin>

                    <plugin>
                        <groupId>org.apache.maven.plugins</groupId>
                        <artifactId>maven-antrun-plugin</artifactId>
                        <version>1.7</version>
                        <inherited>false</inherited>
                        <dependencies>
                            <dependency>
                                <groupId>org.apache.ignite</groupId>
                                <artifactId>ignite-tools</artifactId>
                                <version>${project.version}</version>
                            </dependency>
                        </dependencies>
                        <executions>
                            <execution>
                                <id>javadoc-postprocessing</id>
                                <goals>
                                    <goal>run</goal>
                                </goals>
                                <phase>prepare-package</phase>
                                <configuration>
                                    <target>
                                        <copy todir="${basedir}/target/javadoc/core">
                                            <fileset dir="assembly/docfiles">
                                                <include name="img/**" />
                                                <include name="*.js" />
                                            </fileset>
                                        </copy>

                                        <taskdef name="doctask" classname="org.apache.ignite.tools.ant.beautifier.GridJavadocAntTask" />

                                        <doctask css="dotted" dir="target/javadoc/core">
                                            <include name="**/*.html" />
                                            <exclude name="overview-frame.html" />
                                            <exclude name="allclasses-frame.html" />
                                            <exclude name="**/class-use/*" />
                                        </doctask>
                                    </target>
                                </configuration>
                            </execution>

                            <execution>
                                <id>release-postprocessing</id>
                                <goals>
                                    <goal>run</goal>
                                </goals>
                                <phase>package</phase>
                                <configuration>
                                    <target>
                                        <replaceregexp byline="true">
                                            <regexp pattern="pushd &quot;%~dp0&quot;/\.\./\.\.(\s*&amp;::.+)?" />
                                            <substitution expression="pushd &quot;%~dp0&quot;/.." />
                                            <fileset dir="${basedir}/target/release-package/bin">
                                                <include name="**/*.bat" />
                                            </fileset>
                                        </replaceregexp>

                                        <replaceregexp byline="true">
                                            <regexp pattern="IGNITE_HOME_TMP=&quot;\$\(dirname &quot;\$\{IGNITE_HOME_TMP\}&quot;\)&quot;(\s*#.*)?" />
                                            <substitution expression="" />
                                            <fileset dir="${basedir}/target/release-package/bin">
                                                <include name="**/*.sh" />
                                            </fileset>
                                        </replaceregexp>

                                        <replaceregexp byline="true">
                                            <regexp pattern="set SCRIPTS_HOME=%IGNITE_HOME%\\bin(\s*&amp;::.*)?" />
                                            <substitution expression="set SCRIPTS_HOME=%IGNITE_HOME%\\\\bin" />
                                            <fileset dir="${basedir}/target/release-package/bin">
                                                <include name="**/*.bat" />
                                            </fileset>
                                        </replaceregexp>

                                        <replaceregexp byline="true">
                                            <regexp pattern="SCRIPTS_HOME=&quot;\$\{IGNITE_HOME_TMP\}/bin&quot;(\s*#.*)?" />
                                            <substitution expression="SCRIPTS_HOME=&quot;$${IGNITE_HOME_TMP}/bin&quot;" />
                                            <fileset dir="${basedir}/target/release-package/bin">
                                                <include name="**/*.sh" />
                                            </fileset>
                                        </replaceregexp>

                                        <replaceregexp byline="true">
                                            <regexp pattern="\. &quot;\$\{SCRIPTS_HOME\}&quot;/include/build-classpath.sh(\s*#.*)?" />
                                            <substitution expression="" />
                                            <fileset dir="${basedir}/target/release-package/bin">
                                                <include name="**/*.sh" />
                                            </fileset>
                                        </replaceregexp>

                                        <replaceregexp byline="true">
                                            <regexp pattern="call &quot;%SCRIPTS_HOME%\\include\\build-classpath.bat&quot;(\s*&amp;::.*)?" />
                                            <substitution expression="" />
                                            <fileset dir="${basedir}/target/release-package/bin">
                                                <include name="**/*.bat" />
                                            </fileset>
                                        </replaceregexp>

                                        <replaceregexp byline="true">
                                            <regexp pattern="ENABLE_ASSERTIONS=.*" />
                                            <substitution expression="ENABLE_ASSERTIONS=&quot;0&quot;" />
                                            <fileset dir="${basedir}/target/release-package/bin">
                                                <include name="**/*.sh" />
                                            </fileset>
                                        </replaceregexp>

                                        <replaceregexp byline="true">
                                            <regexp pattern="ENABLE_ASSERTIONS=.*" />
                                            <substitution expression="ENABLE_ASSERTIONS=0" />
                                            <fileset dir="${basedir}/target/release-package/bin">
                                                <include name="**/*.bat" />
                                            </fileset>
                                        </replaceregexp>

                                        <replaceregexp byline="true">
                                            <regexp pattern="-DIGNITE_UPDATE_NOTIFIER=false" />
                                            <substitution expression="" />
                                            <fileset dir="${basedir}/target/release-package/bin">
                                                <include name="**/*.sh" />
                                                <include name="**/*.bat" />
                                            </fileset>
                                        </replaceregexp>

                                        <replaceregexp file="${basedir}/target/release-package/examples/pom.xml" byline="true">
                                            <regexp pattern="to_be_replaced_by_ignite_version" />
                                            <substitution expression="${project.version}" />
                                        </replaceregexp>

                                        <replaceregexp file="${basedir}/target/release-package/examples/schema-import/pom.xml" byline="true">
                                            <regexp pattern="to_be_replaced_by_ignite_version" />
                                            <substitution expression="${project.version}" />
                                        </replaceregexp>

                                        <chmod dir="${basedir}/target/release-package" perm="755" includes="**/*.sh" />

                                        <zip destfile="${basedir}/target/bin/${ignite.zip.pattern}.zip" encoding="UTF-8">
                                            <zipfileset dir="${basedir}/target/release-package" prefix="${ignite.zip.pattern}" filemode="755">
                                                <include name="**/*.sh" />
                                                <include name="**/configure" />
                                                <include name="**/install-sh" />
                                                <include name="**/compile" />
                                                <include name="**/missing" />
                                            </zipfileset>
                                            <zipfileset dir="${basedir}/target/release-package" prefix="${ignite.zip.pattern}">
                                                <exclude name="**/*.sh" />
                                                <exclude name="**/configure" />
                                                <exclude name="**/install-sh" />
                                                <exclude name="**/compile" />
                                                <exclude name="**/missing" />
                                            </zipfileset>
                                        </zip>
                                    </target>
                                </configuration>
                            </execution>
                        </executions>
                    </plugin>

                    <plugin>
                        <groupId>org.apache.maven.plugins</groupId>
                        <artifactId>maven-assembly-plugin</artifactId>
                        <version>2.4</version>
                        <inherited>false</inherited>
                        <executions>
                            <execution>
                                <id>dependencies</id>
                                <phase>prepare-package</phase>
                                <goals>
                                    <goal>single</goal>
                                </goals>
                                <configuration>
                                    <descriptors>
                                        <descriptor>${basedir}/assembly/dependencies-${ignite.edition}.xml</descriptor>
                                    </descriptors>
                                    <outputDirectory>${basedir}/target/release-package</outputDirectory>
                                    <finalName>libs</finalName>
                                    <appendAssemblyId>false</appendAssemblyId>
                                </configuration>
                            </execution>

                            <execution>
                                <id>release</id>
                                <phase>prepare-package</phase>
                                <goals>
                                    <goal>single</goal>
                                </goals>
                                <configuration>
                                    <descriptors>
                                        <descriptor>assembly/release-${ignite.edition}.xml</descriptor>
                                    </descriptors>
                                    <finalName>release-package</finalName>
                                    <appendAssemblyId>false</appendAssemblyId>
                                </configuration>
                            </execution>

                            <execution>
                                <id>dependencies-visor-console</id>
                                <phase>prepare-package</phase>
                                <goals>
                                    <goal>single</goal>
                                </goals>
                                <configuration>
                                    <descriptors>
                                        <descriptor>assembly/dependencies-visor-console.xml</descriptor>
                                    </descriptors>
                                    <outputDirectory>target/release-package/bin</outputDirectory>
                                    <finalName>include</finalName>
                                    <appendAssemblyId>false</appendAssemblyId>
                                </configuration>
                            </execution>

                            <execution>
                                <id>scala-scripts</id>
                                <phase>prepare-package</phase>
                                <goals>
                                    <goal>single</goal>
                                </goals>
                                <configuration>
                                    <descriptors>
                                        <descriptor>assembly/release-scala.xml</descriptor>
                                    </descriptors>
                                    <outputDirectory>target/release-package</outputDirectory>
                                    <finalName>bin</finalName>
                                    <appendAssemblyId>false</appendAssemblyId>
                                </configuration>
                            </execution>
                        </executions>
                    </plugin>

                    <plugin>
                        <groupId>org.apache.maven.plugins</groupId>
                        <artifactId>maven-deploy-plugin</artifactId>
                        <configuration>
                            <skip>true</skip>
                        </configuration>
                    </plugin>
                </plugins>
            </build>
        </profile>

        <profile>
            <id>benchmarks</id>
            <modules>
                <module>modules/yardstick</module>
            </modules>
        </profile>

        <profile>
            <id>scala</id>

            <activation>
                <property><name>!scala-2.10</name></property>
            </activation>

            <modules>
                <module>modules/scalar</module>
                <module>modules/spark</module>
                <module>modules/visor-console</module>
                <module>modules/visor-plugins</module>
            </modules>
        </profile>

        <profile>
            <id>scala-2.10</id>

            <activation>
                <property><name>scala-2.10</name></property>
            </activation>

            <modules>
                <module>modules/scalar-2.10</module>
                <module>modules/spark-2.10</module>
                <module>modules/visor-console-2.10</module>
                <module>modules/visor-plugins</module>
            </modules>
        </profile>

        <profile>
            <id>examples</id>
            <modules>
                <module>examples</module>
                <module>examples/schema-import</module>
            </modules>
        </profile>

        <profile>
            <id>apache-release</id>
            <build>
                <plugins>
                    <plugin>
                        <artifactId>maven-assembly-plugin</artifactId>
                        <dependencies>
                            <dependency>
                                <groupId>org.apache.apache.resources</groupId>
                                <artifactId>apache-source-release-assembly-descriptor</artifactId>
                                <version>1.0.4</version>
                            </dependency>
                        </dependencies>
                        <executions>
                            <execution>
                                <id>source-release-assembly</id>
                                <phase>package</phase>
                                <goals>
                                    <goal>single</goal>
                                </goals>
                                <configuration>
                                    <runOnlyAtExecutionRoot>true</runOnlyAtExecutionRoot>
                                    <descriptorRefs>
                                        <descriptorRef>${sourceReleaseAssemblyDescriptor}</descriptorRef>
                                    </descriptorRefs>
                                    <tarLongFileMode>gnu</tarLongFileMode>
                                    <finalName>${project.artifactId}-${project.version}-src</finalName>
                                    <appendAssemblyId>false</appendAssemblyId>
                                </configuration>
                            </execution>
                        </executions>
                    </plugin>

                    <plugin>
                        <groupId>org.apache.maven.plugins</groupId>
                        <artifactId>maven-antrun-plugin</artifactId>
                        <executions>
                            <execution>
                                <id>attach-artifact</id><!-- allows to sign *bin.zip files -->
                                <phase>package</phase>
                                <goals>
                                    <goal>run</goal>
                                </goals>
                                <configuration>
                                    <failOnError>false</failOnError>
                                    <target>
                                        <attachartifact file="${basedir}/target/bin/${project.artifactId}-fabric-${project.version}-bin.zip" classifier="fabric" type="zip" />
                                        <attachartifact file="${basedir}/target/bin/${project.artifactId}-hadoop-${project.version}-bin.zip" classifier="hadoop" type="zip" />
                                    </target>
                                </configuration>
                            </execution>
                        </executions>
                    </plugin>

                    <plugin>
                        <groupId>org.apache.maven.plugins</groupId>
                        <artifactId>maven-gpg-plugin</artifactId>
                        <executions>
                            <execution>
                                <goals>
                                    <goal>sign</goal>
                                </goals>
                                <configuration>
                                    <ascDirectory>${basedir}</ascDirectory>
                                </configuration>
                            </execution>
                        </executions>
                    </plugin>

                    <plugin>
                        <groupId>org.apache.maven.plugins</groupId>
                        <artifactId>maven-remote-resources-plugin</artifactId>
                        <executions>
                            <execution>
                                <goals>
                                    <goal>process</goal>
                                </goals>
                                <configuration>
                                    <!-- no <resourceBundle>, fix unexpected generation of
                                       DEPENDENCIES, LICENSE, NOTICE files-->
                                    <skip>true</skip>
                                </configuration>
                            </execution>
                        </executions>
                    </plugin>
                </plugins>
            </build>
        </profile>

        <profile>
            <id>deploy-ignite-site</id>
            <build>
                <plugins>
                    <plugin>
                        <groupId>net.ju-n.maven.plugins</groupId>
                        <artifactId>checksum-maven-plugin</artifactId>
                        <version>1.2</version>
                        <executions>
                            <execution>
                                <goals>
                                    <goal>files</goal>
                                </goals>
                                <phase>install</phase>
                            </execution>
                        </executions>
                        <configuration>
                            <failOnError>false</failOnError>
                            <fileSets>
                                <fileSet>
                                    <directory>${basedir}/target</directory>
                                    <includes>
                                        <include>${project.artifactId}-${project.version}-src.zip</include>
                                        <include>bin/*.zip</include>
                                    </includes>
                                </fileSet>
                            </fileSets>
                            <algorithms>
                                <algorithm>MD5</algorithm>
                                <algorithm>SHA-1</algorithm>
                            </algorithms>
                        </configuration>
                    </plugin>

                    <plugin>
                        <groupId>org.apache.maven.plugins</groupId>
                        <artifactId>maven-antrun-plugin</artifactId>
                        <version>1.7</version>
                        <inherited>false</inherited>
                        <executions>
                            <execution>
                                <id>site-generation</id>
                                <goals>
                                    <goal>run</goal>
                                </goals>
                                <phase>install</phase>
                                <configuration>
                                    <failOnError>false</failOnError>
                                    <target>
                                        <mkdir dir="${basedir}/target/site" />

                                        <copy file="${basedir}/target/${project.artifactId}-${project.version}-src.zip" tofile="${basedir}/target/site/${project.artifactId}-${project.version}-src.zip" failonerror="false" />
                                        <copy file="${basedir}/target/${project.artifactId}-${project.version}-src.zip.asc" tofile="${basedir}/target/site/${project.artifactId}-${project.version}-src.zip.asc" failonerror="false" />
                                        <copy file="${basedir}/target/${project.artifactId}-${project.version}-src.zip.md5" tofile="${basedir}/target/site/${project.artifactId}-${project.version}-src.zip.md5" failonerror="false" />
                                        <copy file="${basedir}/target/${project.artifactId}-${project.version}-src.zip.sha1" tofile="${basedir}/target/site/${project.artifactId}-${project.version}-src.zip.sha1" failonerror="false" />

                                        <copy todir="${basedir}/target/site">
                                            <fileset dir="${basedir}/target/bin">
                                                <include name="**/*" />
                                            </fileset>
                                        </copy>

                                        <!-- appending filename to md5 and sha1 files. to be improved!! -->
                                        <!-- update versions task will replace "  " to " ", so additional echo added. -->
                                        <echo file="${basedir}/target/site/${project.artifactId}-fabric-${project.version}-bin.zip.md5" append="true" message=" " />
                                        <echo file="${basedir}/target/site/${project.artifactId}-fabric-${project.version}-bin.zip.sha1" append="true" message=" " />
                                        <echo file="${basedir}/target/site/${project.artifactId}-hadoop-${project.version}-bin.zip.md5" append="true" message=" " />
                                        <echo file="${basedir}/target/site/${project.artifactId}-hadoop-${project.version}-bin.zip.sha1" append="true" message=" " />
                                        <echo file="${basedir}/target/site/${project.artifactId}-${project.version}-src.zip.md5" append="true" message=" " />
                                        <echo file="${basedir}/target/site/${project.artifactId}-${project.version}-src.zip.sha1" append="true" message=" " />

                                        <echo file="${basedir}/target/site/${project.artifactId}-fabric-${project.version}-bin.zip.md5" append="true" message=" ${project.artifactId}-fabric-${project.version}-bin.zip" />
                                        <echo file="${basedir}/target/site/${project.artifactId}-fabric-${project.version}-bin.zip.sha1" append="true" message=" ${project.artifactId}-fabric-${project.version}-bin.zip" />
                                        <echo file="${basedir}/target/site/${project.artifactId}-hadoop-${project.version}-bin.zip.md5" append="true" message=" ${project.artifactId}-hadoop-${project.version}-bin.zip" />
                                        <echo file="${basedir}/target/site/${project.artifactId}-hadoop-${project.version}-bin.zip.sha1" append="true" message=" ${project.artifactId}-hadoop-${project.version}-bin.zip" />
                                        <echo file="${basedir}/target/site/${project.artifactId}-${project.version}-src.zip.md5" append="true" message=" ${project.artifactId}-${project.version}-src.zip" />
                                        <echo file="${basedir}/target/site/${project.artifactId}-${project.version}-src.zip.sha1" append="true" message=" ${project.artifactId}-${project.version}-src.zip" />
                                    </target>
                                </configuration>
                            </execution>
                        </executions>
                    </plugin>
                </plugins>
            </build>
        </profile>

        <profile>
            <id>java8-schema-import</id>
            <activation>
                <file>
                    <exists>${java.home}/lib/ext/jfxrt.jar</exists>
                </file>
            </activation>
            <modules>
                <module>modules/schema-import</module>
            </modules>
            <build>
                <plugins>
                    <plugin>
                        <groupId>org.apache.maven.plugins</groupId>
                        <artifactId>maven-assembly-plugin</artifactId>
                        <version>2.4</version>
                        <inherited>false</inherited>

                        <executions>
                            <execution>
                                <id>dependencies-schema-import</id>
                                <phase>prepare-package</phase>
                                <goals>
                                    <goal>single</goal>
                                </goals>
                                <configuration>
                                    <descriptors>
                                        <descriptor>assembly/dependencies-schema-import.xml</descriptor>
                                    </descriptors>
                                    <outputDirectory>target/release-package/bin</outputDirectory>
                                    <finalName>include</finalName>
                                    <appendAssemblyId>false</appendAssemblyId>
                                </configuration>
                            </execution>

                            <execution>
                                <id>schema-import-scripts</id>
                                <phase>prepare-package</phase>
                                <goals>
                                    <goal>single</goal>
                                </goals>
                                <configuration>
                                    <descriptors>
                                        <descriptor>assembly/release-schema-import.xml</descriptor>
                                    </descriptors>
                                    <outputDirectory>target/release-package</outputDirectory>
                                    <finalName>bin</finalName>
                                    <appendAssemblyId>false</appendAssemblyId>
                                </configuration>
                            </execution>
                        </executions>
                    </plugin>
                </plugins>
            </build>
        </profile>

        <profile>
            <id>schema-import</id>
            <activation>
                <file>
                    <exists>${java.home}/lib/jfxrt.jar</exists>
                </file>
            </activation>
            <modules>
                <module>modules/schema-import</module>
            </modules>
            <build>
                <plugins>
                    <plugin>
                        <groupId>org.apache.maven.plugins</groupId>
                        <artifactId>maven-assembly-plugin</artifactId>
                        <version>2.4</version>
                        <inherited>false</inherited>

                        <executions>
                            <execution>
                                <id>dependencies-schema-import</id>
                                <phase>prepare-package</phase>
                                <goals>
                                    <goal>single</goal>
                                </goals>
                                <configuration>
                                    <descriptors>
                                        <descriptor>assembly/dependencies-schema-import.xml</descriptor>
                                    </descriptors>
                                    <outputDirectory>target/release-package/bin</outputDirectory>
                                    <finalName>include</finalName>
                                    <appendAssemblyId>false</appendAssemblyId>
                                </configuration>
                            </execution>

                            <execution>
                                <id>schema-import-scripts</id>
                                <phase>prepare-package</phase>
                                <goals>
                                    <goal>single</goal>
                                </goals>
                                <configuration>
                                    <descriptors>
                                        <descriptor>assembly/release-schema-import.xml</descriptor>
                                    </descriptors>
                                    <outputDirectory>target/release-package</outputDirectory>
                                    <finalName>bin</finalName>
                                    <appendAssemblyId>false</appendAssemblyId>
                                </configuration>
                            </execution>
                        </executions>
                    </plugin>
                </plugins>
            </build>
        </profile>

        <profile>
            <id>update-versions</id>
            <!-- updates dotnet & cpp versions -->
            <build>
                <plugins>
                    <plugin>
                        <groupId>org.apache.maven.plugins</groupId>
                        <artifactId>maven-antrun-plugin</artifactId>
                        <version>1.7</version>
                        <executions>
                            <execution>
                                <id>update-versions</id>
                                <goals>
                                    <goal>run</goal>
                                </goals>
                                <phase>validate</phase>
                                <configuration>
                                    <target>
                                        <script language="javascript">
                                            function setClientVersion(ggVer, clientVer) {
                                                var p = project.getProperty(ggVer);

                                                var pos = p.search("-");

                                                if (pos > 0)
                                                {
                                                    var suffix = p.substring(pos);

                                                    var ver = 0;

                                                    var beta = /-b([0-9]+)/.exec(suffix);
                                                    if (beta !== null)
                                                        ver += parseInt(beta[1]);

                                                    var patch = /-p([0-9]+)/.exec(suffix);
                                                    if (patch !== null)
                                                        ver += parseInt(patch[1]) * 100;

                                                    if (suffix.search("final") > 0)
                                                        ver += 10000;

                                                    var resVer = p.substring(0, pos) +"." + ver;
                                                    project.setProperty(clientVer, resVer);
                                                }
                                                else
                                                    project.setProperty(clientVer, p);
                                            }

                                            function fix(dest, source) {
                                                project.setProperty(dest, project.getProperty(source).replace("-SNAPSHOT",
                                                ""));
                                            }

                                            fix('ignite.version.fixed', 'project.version');
                                            fix('new.ignite.version.fixed', 'new.ignite.version');
                                            setClientVersion('ignite.version.fixed', 'old.client.version');
                                            setClientVersion('new.ignite.version.fixed', 'new.client.version');
                                        </script>

                                        <echo message="Update ignite.version in dotnet client" />
                                        <echo message="${new.client.version}" />

                                        <replaceregexp byline="true" encoding="UTF-8">
                                            <regexp pattern="(\[assembly:\s*Assembly\w*Version\w*\(&quot;)\d.\d.\d(.\d)?(&quot;\)\])" />
                                            <substitution expression="\1${new.client.version}\3" />
                                            <fileset dir="${basedir}/">
                                                <include name="**/AssemblyInfo.cs" />
                                                <include name="**/AssemblyInfo.cpp" />
                                            </fileset>
                                        </replaceregexp>

                                        <echo message="Update ignite.version in cpp client" />
                                        <replaceregexp byline="true" encoding="UTF-8">
                                            <regexp pattern="(AC_INIT.+\[)\d.\d.\d.*?(\].+)" />
                                            <substitution expression="\1${new.client.version}\2" />
                                            <fileset dir="${basedir}/">
                                                <include name="**/configure.ac" />
                                            </fileset>
                                        </replaceregexp>

                                        <replaceregexp byline="true" encoding="UTF-8">
                                            <regexp pattern="(define GG_VERSION_STR_WIN &quot;)\d.\d.\d(.\d)?(&quot;)" />
                                            <substitution expression="\1${new.client.version}\3" />
                                            <fileset dir="${basedir}/">
                                                <include name="**/resource.h" />
                                            </fileset>
                                        </replaceregexp>

                                        <replaceregexp byline="true" encoding="UTF-16">
                                            <regexp pattern="(Version&quot;, &quot;)\d.\d.\d.\d(&quot;)" />
                                            <substitution expression="\1${new.client.version}\2" />
                                            <fileset dir="${basedir}/">
                                                <include name="**/Resource.rc" />
                                            </fileset>
                                        </replaceregexp>

                                        <script language="javascript">
                                            function setBinVersion(clientVer, binVer) {
                                            var p = project.getProperty(clientVer).replace(".", ",");

                                            if (p.split(',').length == 3)
                                            project.setProperty(binVer, p + ',0');
                                            else
                                            project.setProperty(binVer, p);
                                            }

                                            setBinVersion('old.client.version', 'old.bin.version');
                                            setBinVersion('new.client.version', 'new.bin.version');
                                        </script>

                                        <replaceregexp byline="true" encoding="UTF-8">
                                            <regexp pattern="(define GG_VERSION_BIN_WIN )\d,\d,\d,\d" />
                                            <substitution expression="\1${new.bin.version}" />
                                            <fileset dir="${basedir}/">
                                                <include name="**/resource.h" />
                                            </fileset>
                                        </replaceregexp>

                                        <replaceregexp byline="true" encoding="UTF-16">
                                            <regexp pattern="(VERSION )\d,\d,\d,\d" />
                                            <substitution expression="\1${new.bin.version}" />
                                            <fileset dir="${basedir}/">
                                                <include name="**/Resource.rc" />
                                            </fileset>
                                        </replaceregexp>
                                    </target>
                                </configuration>
                            </execution>
                        </executions>
                    </plugin>
                </plugins>
            </build>
        </profile>
    </profiles>

    <build>
        <plugins>
            <plugin>
                <groupId>org.apache.maven.plugins</groupId>
                <artifactId>maven-clean-plugin</artifactId>
                <executions>
                    <execution>
                        <phase>clean</phase>
                        <goals>
                            <goal>clean</goal>
                        </goals>
                        <configuration>
                            <filesets>
                                <fileset>
                                    <directory>libs</directory>
                                </fileset>
                            </filesets>
                        </configuration>
                    </execution>
                </executions>
            </plugin>

            <plugin><!-- skipping generates dependencies licenses -->
                <groupId>org.apache.maven.plugins</groupId>
                <artifactId>maven-remote-resources-plugin</artifactId>
                <executions>
                    <execution>
                        <id>ignite-dependencies</id>
                        <goals>
                            <goal>process</goal>
                        </goals>
                        <configuration>
                           <skip>true</skip>
                        </configuration>
                    </execution>
                </executions>
            </plugin>
        </plugins>
    </build>
</project><|MERGE_RESOLUTION|>--- conflicted
+++ resolved
@@ -32,11 +32,7 @@
 
     <groupId>org.apache.ignite</groupId>
     <artifactId>apache-ignite</artifactId>
-<<<<<<< HEAD
-    <version>1.5.0-b1-SNAPSHOT</version>
-=======
     <version>1.5.1-b2-SNAPSHOT</version>
->>>>>>> 250aa4f9
     <packaging>pom</packaging>
 
     <properties>
@@ -84,9 +80,6 @@
         <module>modules/mqtt</module>
         <module>modules/zookeeper</module>
         <module>modules/camel</module>
-        <module>modules/osgi-paxlogging</module>
-        <module>modules/osgi-karaf</module>
-        <module>modules/osgi</module>
     </modules>
 
     <profiles>
@@ -781,37 +774,20 @@
                                     <target>
                                         <script language="javascript">
                                             function setClientVersion(ggVer, clientVer) {
-                                                var p = project.getProperty(ggVer);
-
-                                                var pos = p.search("-");
-
-                                                if (pos > 0)
-                                                {
-                                                    var suffix = p.substring(pos);
-
-                                                    var ver = 0;
-
-                                                    var beta = /-b([0-9]+)/.exec(suffix);
-                                                    if (beta !== null)
-                                                        ver += parseInt(beta[1]);
-
-                                                    var patch = /-p([0-9]+)/.exec(suffix);
-                                                    if (patch !== null)
-                                                        ver += parseInt(patch[1]) * 100;
-
-                                                    if (suffix.search("final") > 0)
-                                                        ver += 10000;
-
-                                                    var resVer = p.substring(0, pos) +"." + ver;
-                                                    project.setProperty(clientVer, resVer);
-                                                }
-                                                else
-                                                    project.setProperty(clientVer, p);
+                                            var p = project.getProperty(ggVer);
+
+                                            if (java.util.regex.Pattern.matches(".*-p\\d+", p))
+                                            project.setProperty(clientVer, p.replace("-p", "."));
+                                            else
+                                            if (java.util.regex.Pattern.matches(".*-[a-zA-Z]+\\d+.*", p))
+                                            project.setProperty(clientVer, p.replaceAll("-[a-zA-Z]+(\\d+)?.*", ".$1"));
+                                            else
+                                            project.setProperty(clientVer, p);
                                             }
 
                                             function fix(dest, source) {
-                                                project.setProperty(dest, project.getProperty(source).replace("-SNAPSHOT",
-                                                ""));
+                                            project.setProperty(dest, project.getProperty(source).replace("-SNAPSHOT",
+                                            ""));
                                             }
 
                                             fix('ignite.version.fixed', 'project.version');
@@ -834,8 +810,8 @@
 
                                         <echo message="Update ignite.version in cpp client" />
                                         <replaceregexp byline="true" encoding="UTF-8">
-                                            <regexp pattern="(AC_INIT.+\[)\d.\d.\d.*?(\].+)" />
-                                            <substitution expression="\1${new.client.version}\2" />
+                                            <regexp pattern="(AC_INIT.+\[)\d.\d.\d(.\d)?(\].+)" />
+                                            <substitution expression="\1${new.client.version}\3" />
                                             <fileset dir="${basedir}/">
                                                 <include name="**/configure.ac" />
                                             </fileset>
