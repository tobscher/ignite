/*
 * Licensed to the Apache Software Foundation (ASF) under one or more
 * contributor license agreements.  See the NOTICE file distributed with
 * this work for additional information regarding copyright ownership.
 * The ASF licenses this file to You under the Apache License, Version 2.0
 * (the "License"); you may not use this file except in compliance with
 * the License.  You may obtain a copy of the License at
 *
 *      http://www.apache.org/licenses/LICENSE-2.0
 *
 * Unless required by applicable law or agreed to in writing, software
 * distributed under the License is distributed on an "AS IS" BASIS,
 * WITHOUT WARRANTIES OR CONDITIONS OF ANY KIND, either express or implied.
 * See the License for the specific language governing permissions and
 * limitations under the License.
 */

package org.apache.ignite.schema.generator;

import org.apache.ignite.schema.model.*;
import org.apache.ignite.schema.ui.*;

import java.io.*;
import java.text.*;
import java.util.*;
import java.util.regex.*;

import static org.apache.ignite.schema.ui.MessageBox.Result.*;

/**
 * Code generator of POJOs for key and value classes and configuration snippet.
 */
public class CodeGenerator {
    /** */
    private static final String TAB = "    ";
    /** */
    private static final String TAB2 = TAB + TAB;
    /** */
    private static final String TAB3 = TAB + TAB + TAB;
    /** */
    private static final String TAB4 = TAB + TAB + TAB + TAB;

    /** Java key words. */
    private static final Set<String> javaKeywords = new HashSet<>(Arrays.asList(
        "abstract",     "assert",        "boolean",      "break",           "byte",
        "case",         "catch",         "char",         "class",           "const",
        "continue",     "default",       "do",           "double",          "else",
        "enum",         "extends",       "false",        "final",           "finally",
        "float",        "for",           "goto",         "if",              "implements",
        "import",       "instanceof",    "int",          "interface",       "long",
        "native",       "new",           "null",         "package",         "private",
        "protected",    "public",        "return",       "short",           "static",
        "strictfp",     "super",         "switch",       "synchronized",    "this",
        "throw",        "throws",        "transient",    "true",            "try",
        "void",         "volatile",      "while"
    ));

    /** Regexp to validate java identifier. */
    private static final Pattern VALID_JAVA_IDENTIFIER =
        Pattern.compile("\\p{javaJavaIdentifierStart}\\p{javaJavaIdentifierPart}*");

    /**
     * Checks if string is a valid java identifier.
     *
     * @param identifier String to check.
     * @param split If {@code true} then identifier will be split by dots.
     * @param msg Identifier type.
     * @param type Checked type.
     * @throws IllegalStateException If passed string is not valid java identifier.
     */
    private static void checkValidJavaIdentifier(String identifier, boolean split, String msg, String type)
        throws IllegalStateException {
        if (identifier.isEmpty())
            throw new IllegalStateException(msg + " could not be empty!");

        String[] parts = split ? identifier.split("\\.") : new String[] {identifier};

        if (parts.length == 0)
            throw new IllegalStateException(msg + " could not has empty parts!");

        for (String part : parts) {
            if (part.isEmpty())
                throw new IllegalStateException(msg + " could not has empty parts!");

            if (javaKeywords.contains(part))
                throw new IllegalStateException(msg + " could not contains reserved keyword:" +
                    " [type = " + type + ", identifier=" + identifier + ", keyword=" + part + "]");

            if (!VALID_JAVA_IDENTIFIER.matcher(part).matches())
                throw new IllegalStateException("Invalid " + msg.toLowerCase() + " name: " +
                    " [type = " + type + ", identifier=" + identifier + ", illegal part=" + part + "]");
        }
    }

    /**
     * Add line to source code without indent.
     *
     * @param src Source code.
     * @param line Code line.
     */
    private static void add0(Collection<String> src, String line) {
        src.add(line);
    }

    /**
     * Add line to source code with one indent.
     *
     * @param src Source code.
     * @param line Code line.
     */
    private static void add1(Collection<String> src, String line) {
        src.add(TAB + line);
    }

    /**
     * Add line to source code with two indents.
     *
     * @param src Source code.
     * @param line Code line.
     */
    private static void add2(Collection<String> src, String line) {
        src.add(TAB2 + line);
    }

    /**
     * Add line to source code with two indents.
     *
     * @param src Source code.
     * @param fmt Code line with format placeholders.
     * @param args Format arguments.
     */
    private static void add2Fmt(Collection<String> src, String fmt, Object... args) {
        add2(src, String.format(fmt, args));
    }

    /**
     * Add line to source code with three indents.
     *
     * @param src Source code.
     * @param line Code line.
     */
    private static void add3(Collection<String> src, String line) {
        src.add(TAB3 + line);
    }

    /**
     * Add line to source code with four indents.
     *
     * @param src Source code.
     * @param line Code line.
     */
    private static void add4(Collection<String> src, String line) {
        src.add(TAB4 + line);
    }

    /**
     * @param str Source string.
     * @return String with first letters in upper case.
     */
    private static String capitalizeFirst(String str) {
        return Character.toUpperCase(str.charAt(0)) + str.substring(1);
    }

    /**
     * @param type Full type name.
     * @return Field java type name.
     */
    private static String javaTypeName(String type) {
        return type.startsWith("java.lang.") ? type.substring(10) : type;
    }

    /**
     * @param field POJO field descriptor.
     * @return Field java type name.
     */
    private static String javaTypeName(PojoField field) {
        return javaTypeName(field.javaTypeName());
    }

    /**
     * Generate class header.
     *
     * @param src Source code.
     * @param pkg Package name.
     * @param imports Optional imports.
     * @param desc Class description.
     * @param cls Class declaration.
     */
    private static void header(Collection<String> src, String pkg, String imports, String desc, String cls) {
        // License.
        add0(src, "/*");
        add0(src, " * Licensed to the Apache Software Foundation (ASF) under one or more");
        add0(src, " * contributor license agreements.  See the NOTICE file distributed with");
        add0(src, " * this work for additional information regarding copyright ownership.");
        add0(src, " * The ASF licenses this file to You under the Apache License, Version 2.0");
        add0(src, " * (the \"License\"); you may not use this file except in compliance with");
        add0(src, " * the License.  You may obtain a copy of the License at");
        add0(src, " *");
        add0(src, " *      http://www.apache.org/licenses/LICENSE-2.0");
        add0(src, " *");
        add0(src, " * Unless required by applicable law or agreed to in writing, software");
        add0(src, " * distributed under the License is distributed on an \"AS IS\" BASIS,");
        add0(src, " * WITHOUT WARRANTIES OR CONDITIONS OF ANY KIND, either express or implied.");
        add0(src, " * See the License for the specific language governing permissions and");
        add0(src, " * limitations under the License.");
        add0(src, " */");
        add0(src, "");

        // Package.
        add0(src, "package " + pkg + ";");
        add0(src, "");

        // Imports.
        if (!imports.isEmpty()) {
            for (String imp : imports.split(";"))
                if (imp.isEmpty())
                    add0(src, "");
                else
                    add0(src, "import " + imp + ";");

            add0(src, "");
        }

        // Class.
        add0(src, "/**");
        add0(src, " * " + desc + " definition.");
        add0(src, " *");
        add0(src, " * Code generated by Apache Ignite Schema Import utility: "
            + new SimpleDateFormat("MM/dd/yyyy").format(new Date()) + ".");
        add0(src, " */");
        add0(src, "public class " + cls + " {");
    }

    /**
     * Write source code to file.
     *
     * @param src Source code.
     * @param out Target file.
     * @throws IOException If failed to write source code to file.
     */
    private static void write(Collection<String> src, File out) throws IOException {
        // Write generated code to file.
        try (Writer writer = new BufferedWriter(new FileWriter(out))) {
            for (String line : src)
                writer.write(line + '\n');
        }
    }

    /**
     * Generate java class code.
     *
     * @param pojo POJO descriptor.
     * @param key {@code true} if key class should be generated.
     * @param pkg Package name.
     * @param pkgFolder Folder where to save generated class.
     * @param constructor {@code true} if empty and full constructors should be generated.
     * @param includeKeys {@code true} if key fields should be included into value class.
     * @param askOverwrite Callback to ask user to confirm file overwrite.
     * @throws IOException If failed to write generated code into file.
     */
    private static void generateCode(PojoDescriptor pojo, boolean key, String pkg, File pkgFolder,
        boolean constructor, boolean includeKeys, ConfirmCallable askOverwrite) throws IOException {
        String type = key ? pojo.keyClassName() : pojo.valueClassName();

        File out = new File(pkgFolder, type + ".java");

        checkValidJavaIdentifier(pkg, true, "Package", type);
        checkValidJavaIdentifier(type, false, "Type", type);

        if (out.exists()) {
            MessageBox.Result choice = askOverwrite.confirm(out.getName());

            if (CANCEL == choice)
                throw new IllegalStateException("POJO generation was canceled!");

            if (NO == choice || NO_TO_ALL == choice)
                return;
        }

        Collection<String> src = new ArrayList<>(256);

        header(src, pkg, "java.io.*", type, type + " implements Serializable");

        add1(src, "/** */");
        add1(src, "private static final long serialVersionUID = 0L;");
        add0(src, "");

        Collection<PojoField> fields = key ? pojo.keyFields() : pojo.valueFields(includeKeys);

        // Generate fields declaration.
        for (PojoField field : fields) {
            String fldName = field.javaName();

            checkValidJavaIdentifier(fldName, false, "Field", type);

            add1(src, "/** Value for " + fldName + ". */");

            if (key && field.affinityKey())
                add1(src, "@AffinityKeyMapped");

            add1(src, "private " + javaTypeName(field) + " " + fldName + ";");
            add0(src, "");
        }

        // Generate constructors.
        if (constructor) {
            add1(src, "/**");
            add1(src, " * Empty constructor.");
            add1(src, " */");
            add1(src, "public " + type + "() {");
            add2(src, "// No-op.");
            add1(src, "}");

            add0(src, "");

            add1(src, "/**");
            add1(src, " * Full constructor.");
            add1(src, " */");
            add1(src, "public " + type + "(");

            Iterator<PojoField> it = fields.iterator();

            while (it.hasNext()) {
                PojoField field = it.next();

                add2(src, javaTypeName(field) + " " + field.javaName() + (it.hasNext() ? "," : ""));
            }
            add1(src, ") {");

            for (PojoField field : fields)
                add2Fmt(src, "this.%1$s = %1$s;", field.javaName());

            add1(src, "}");
            add0(src, "");
        }

        // Generate getters and setters methods.
        for (PojoField field : fields) {
            String fldName = field.javaName();

            String fldType = javaTypeName(field);

            String mtdName = capitalizeFirst(fldName);

            add1(src, "/**");
            add1(src, " * Gets " + fldName + ".");
            add1(src, " *");
            add1(src, " * @return Value for " + fldName + ".");
            add1(src, " */");
            add1(src, "public " + fldType + " get" + mtdName + "() {");
            add2(src, "return " + fldName + ";");
            add1(src, "}");
            add0(src, "");

            add1(src, "/**");
            add1(src, " * Sets " + fldName + ".");
            add1(src, " *");
            add1(src, " * @param " + fldName + " New value for " + fldName + ".");
            add1(src, " */");
            add1(src, "public void set" + mtdName + "(" + fldType + " " + fldName + ") {");
            add2(src, "this." + fldName + " = " + fldName + ";");
            add1(src, "}");
            add0(src, "");
        }

        // Generate equals() method.
        add1(src, "/** {@inheritDoc} */");
        add1(src, "@Override public boolean equals(Object o) {");
        add2(src, "if (this == o)");
        add3(src, "return true;");
        add0(src, "");

        add2(src, "if (!(o instanceof " + type + "))");
        add3(src, "return false;");
        add0(src, "");

        add2Fmt(src, "%1$s that = (%1$s)o;", type);

        for (PojoField field : fields) {
            add0(src, "");

            String javaName = field.javaName();

            if (field.primitive()) {
                switch (field.javaTypeName()) {
                    case "float":
                        add2Fmt(src, "if (Float.compare(%1$s, that.%1$s) != 0)", javaName);
                        break;

                    case "double":
                        add2Fmt(src, "if (Double.compare(%1$s, that.%1$s) != 0)", javaName);
                        break;

                    default:
                        add2Fmt(src, "if (%1$s != that.%1$s)", javaName);
                }
            }
            else
                add2Fmt(src, "if (%1$s != null ? !%1$s.equals(that.%1$s) : that.%1$s != null)", javaName);

            add3(src, "return false;");
        }

        add0(src, "");
        add2(src, "return true;");
        add1(src, "}");
        add0(src, "");

        // Generate hashCode() method.
        add1(src, "/** {@inheritDoc} */");
        add1(src, "@Override public int hashCode() {");

        List<String> hash = new ArrayList<>(fields.size() * 2);

        boolean first = true;
        boolean tempVar = false;

        for (PojoField field : fields) {
            String javaName = field.javaName();

            if (!first)
                add0(hash, "");

            if (field.primitive()) {
                switch (field.javaTypeName()) {
                    case "boolean":
                        add2Fmt(hash, first ? "int res = %s ? 1 : 0;" : "res = 31 * res + (%s ? 1 : 0);", javaName);
                        break;

                    case "byte":
                    case "short":
                        add2Fmt(hash, first ? "int res = (int)%s;" : "res = 31 * res + (int)%s;", javaName);
                        break;

                    case "int":
                        add2Fmt(hash, first ? "int res = %s;" : "res = 31 * res + %s;", javaName);
                        break;

                    case "long":
                        add2Fmt(hash, first
                            ? "int res = (int)(%1$s ^ (%1$s >>> 32));"
                            : "res = 31 * res + (int)(%1$s ^ (%1$s >>> 32));", javaName);
                        break;

                    case "float":
                        add2Fmt(hash, first
                            ? "int res = %1$s != +0.0f ? Float.floatToIntBits(%1$s) : 0;"
                            : "res = 31 * res + (%1$s != +0.0f ? Float.floatToIntBits(%1$s) : 0);", javaName);
                        break;

                    case "double":
                        add2Fmt(hash, (tempVar ? "ig_hash_temp" : "long ig_hash_temp") +
                            " = Double.doubleToLongBits(%s);", javaName);

                        add0(hash, "");

                        add2Fmt(hash, first
                            ? "int res = (int)(ig_hash_temp ^ (ig_hash_temp >>> 32));"
                            : "res = 31 * res + (int)(ig_hash_temp ^ (ig_hash_temp >>> 32));", javaName);

                        tempVar = true;
                        break;
                }
            }
            else
                add2Fmt(hash, first ? "int res = %1$s != null ? %1$s.hashCode() : 0;"
                    : "res = 31 * res + (%1$s != null ? %1$s.hashCode() : 0);", javaName);

            first = false;
        }

        for (String line : hash)
            add0(src, line);

        add0(src, "");
        add2(src, "return res;");
        add1(src, "}");
        add0(src, "");

        // Generate toString() method.
        add1(src, "/** {@inheritDoc} */");
        add1(src, "@Override public String toString() {");

        Iterator<PojoField> it = fields.iterator();

        add2Fmt(src, "return \"%1$s [%2$s=\" + %2$s +", type, it.next().javaName());

        while (it.hasNext())
            add3(src, String.format("\", %1$s=\" + %1$s +", it.next().javaName()));

        add3(src, "\"]\";");
        add1(src, "}");

        add0(src, "}");
        add0(src, "");

        // Write generated code to file.
        write(src, out);
    }

    /**
     * Generate source code for type by its metadata.
     *
     * @param pojo POJO descriptor.
     * @param outFolder Output folder.
     * @param pkg Types package.
     * @param constructor {@code true} if empty and full constructors should be generated.
     * @param includeKeys {@code true} if key fields should be included into value class.
     * @param askOverwrite Callback to ask user to confirm file overwrite.
     * @throws IOException If failed to write generated code into file.
     */
    public static void pojos(PojoDescriptor pojo, String outFolder, String pkg, boolean constructor,
        boolean includeKeys, ConfirmCallable askOverwrite) throws IOException {
        File pkgFolder = new File(outFolder, pkg.replace('.', File.separatorChar));

        if (!pkgFolder.exists() && !pkgFolder.mkdirs())
            throw new IOException("Failed to create folders for package: " + pkg);

        generateCode(pojo, true, pkg, pkgFolder, constructor, false, askOverwrite);

        generateCode(pojo, false, pkg, pkgFolder, constructor, includeKeys, askOverwrite);
    }

    /**
     * Add type fields.
     *
     * @param src Source code lines.
     * @param owner Fields owner collection.
     * @param fields Fields metadata.
     */
    private static void addFields(Collection<String> src, String owner, Collection<PojoField> fields) {
        for (PojoField field : fields) {
            String javaTypeName = field.javaTypeName();

            if (javaTypeName.startsWith("java.lang."))
                javaTypeName = javaTypeName.substring(10);

            add2(src, owner + ".add(new CacheTypeFieldMetadata(\"" + field.dbName() + "\", " +
                "Types." + field.dbTypeName() + ", \"" +
                field.javaName() + "\", " + javaTypeName + ".class));");
        }
    }

    /**
     * Add query fields.
     *
     * @param src Source code lines.
     * @param fields List of fields to add.
     * @param varName Variable name to generate.
     * @param mtdName Method name to generate.
     * @param comment Commentary text.
     * @param first {@code true} if variable should be declared.
     * @return {@code false} if variable was declared.
     */
    private static boolean addQueryFields(Collection<String> src, Collection<PojoField> fields, String varName,
        String mtdName, String comment, boolean first) {
        if (fields.isEmpty())
            return true;

        add2(src, comment);
        add2(src, (first ? "Map<String, Class<?>> " : "") + varName + " = new LinkedHashMap<>();");
        add0(src, "");

        for (PojoField field : fields)
            add2(src, varName + ".put(\"" + field.javaName() + "\", " + javaTypeName(field) + ".class);");

        add0(src, "");
        add2(src, "type." + mtdName + "(" + varName + ");");
        add0(src, "");

        return false;
    }

    /**
     * Generate java snippet for cache configuration with JDBC store and types metadata.
     *
     * @param pojos POJO descriptors.
     * @param pkg Types package.
     * @param includeKeys {@code true} if key fields should be included into value class.
     * @param outFolder Output folder.
     * @param askOverwrite Callback to ask user to confirm file overwrite.
     * @throws IOException If generation failed.
     */
    public static void snippet(Collection<PojoDescriptor> pojos, String pkg, boolean includeKeys,
        String outFolder, ConfirmCallable askOverwrite) throws IOException {
        File pkgFolder = new File(outFolder, pkg.replace('.', File.separatorChar));

        File cacheCfg = new File(pkgFolder, "CacheConfig.java");

        if (cacheCfg.exists()) {
            MessageBox.Result choice = askOverwrite.confirm(cacheCfg.getName());

            if (CANCEL == choice)
                throw new IllegalStateException("Java snippet generation was canceled!");

            if (NO == choice || NO_TO_ALL == choice)
                return;
        }

        Collection<String> src = new ArrayList<>(256);

        header(src, pkg, "org.apache.ignite.cache.*;org.apache.ignite.cache.store.*;" +
                "org.apache.ignite.configuration.*;org.apache.ignite.lang.*;;" +
                "javax.cache.configuration.*;java.sql.*;java.util.*",
            "CacheConfig", "CacheConfig");

        add1(src, "/**");
        add1(src, "* Configure cache.");
        add1(src, "*");
        add1(src, "* @param name Cache name.");
        add1(src, "* @param storeFactory Cache store factory.");
        add1(src, "*/");
        add1(src, "public static <K, V> CacheConfiguration<K, V> cache(String name," +
            " Factory<CacheStore<K, V>> storeFactory) {");
        add2(src, "if (storeFactory == null)");
        add3(src, " throw new IllegalArgumentException(\"Cache store factory cannot be null.\");");
        add0(src, "");
        add2(src, "CacheConfiguration<K, V> ccfg = new CacheConfiguration<>(name);");
        add0(src, "");
        add2(src, "ccfg.setCacheStoreFactory(storeFactory);");
        add2(src, "ccfg.setReadThrough(true);");
        add2(src, "ccfg.setWriteThrough(true);");
        add0(src, "");

        add2(src, "// Configure cache types. ");
        add2(src, "Collection<CacheTypeMetadata> meta = new ArrayList<>();");
        add0(src, "");

        boolean first = true;
        boolean firstAsc = true;
        boolean firstDesc = true;
        boolean firstGrps = true;
        boolean firstGrp = true;

        for (PojoDescriptor pojo : pojos) {
            String tbl = pojo.table();

            add2(src, "// " + tbl + ".");
            add2(src, (first ? "CacheTypeMetadata " : "") + "type = new CacheTypeMetadata();");
            add0(src, "");
            add2(src, "meta.add(type);");
            add0(src, "");

            // Database info.
            add2(src, "type.setDatabaseSchema(\"" + pojo.schema() + "\");");
            add2(src, "type.setDatabaseTable(\"" + tbl + "\");");

            // Java info.
            add2(src, "type.setKeyType(" + pojo.keyClassName() + ".class.getName());");
            add2(src, "type.setValueType(" + pojo.valueClassName() + ".class.getName());");
            add0(src, "");

            // Key fields.
            add2(src, "// Key fields for " + tbl + ".");
            add2(src, (first ? "Collection<CacheTypeFieldMetadata> " : "") + "keys = new ArrayList<>();");
            addFields(src, "keys", pojo.keyFields());
            add2(src, "type.setKeyFields(keys);");
            add0(src, "");

            // Value fields.
            add2(src, "// Value fields for " + tbl + ".");
            add2(src, (first ? "Collection<CacheTypeFieldMetadata> " : "") + "vals = new ArrayList<>();");
            addFields(src, "vals", pojo.valueFields(includeKeys));
            add2(src, "type.setValueFields(vals);");
            add0(src, "");

            // Query fields.
            addQueryFields(src, pojo.fields(), "qryFlds", "setQueryFields", "// Query fields for " + tbl + ".", first);

            // Ascending fields.
            firstAsc = addQueryFields(src, pojo.ascendingFields(), "ascFlds", "setAscendingFields",
                "// Ascending fields for " + tbl + ".", firstAsc);

            // Descending fields.
            firstDesc = addQueryFields(src, pojo.descendingFields(), "descFlds", "setDescendingFields",
                "// Descending fields for " + tbl + ".", firstDesc);

            // Groups.
            Map<String, Map<String, IndexItem>> groups = pojo.groups();

            if (!groups.isEmpty()) {
                add2(src, "// Groups for " + tbl + ".");
<<<<<<< HEAD
                add2(src, (first ? "Map<String, LinkedHashMap<String, IgniteBiTuple<Class<?>, Boolean>>> " : "") +
=======
                add2(src, (firstGrps ? "Map<String, LinkedHashMap<String, IgniteBiTuple<Class<?>, Boolean>>> " : "") +
>>>>>>> 16e211ee
                    "grps = new LinkedHashMap<>();");
                add0(src, "");

                firstGrps = false;

                for (Map.Entry<String, Map<String, IndexItem>> group : groups.entrySet()) {
                    add2(src, (firstGrp ? "LinkedHashMap<String, IgniteBiTuple<Class<?>, Boolean>> " : "") +
                        "grpItems = new LinkedHashMap<>();");
                    add0(src, "");

                    for (Map.Entry<String, IndexItem> grpItem : group.getValue().entrySet()) {
                        IndexItem idxCol = grpItem.getValue();

                        add2(src, "grpItems.put(\"" + grpItem.getKey() + "\", " +
                            "new IgniteBiTuple<Class<?>, Boolean>(" + javaTypeName(idxCol.type()) + ".class, " +
                            idxCol.descending() + "));");
                    }

                    add0(src, "");
                    add2(src, "grps.put(\"" + group.getKey() + "\", grpItems);");
                    add0(src, "");

                    firstGrp = false;
                }

                add2(src, "type.setGroups(grps);");
                add0(src, "");
            }

            add2(src, "ccfg.setTypeMetadata(meta);");
            add0(src, "");

            first = false;
        }

        add2(src, "return ccfg;");
        add1(src, "}");

        add0(src, "}");

        write(src, cacheCfg);
    }
}<|MERGE_RESOLUTION|>--- conflicted
+++ resolved
@@ -680,11 +680,7 @@
 
             if (!groups.isEmpty()) {
                 add2(src, "// Groups for " + tbl + ".");
-<<<<<<< HEAD
-                add2(src, (first ? "Map<String, LinkedHashMap<String, IgniteBiTuple<Class<?>, Boolean>>> " : "") +
-=======
                 add2(src, (firstGrps ? "Map<String, LinkedHashMap<String, IgniteBiTuple<Class<?>, Boolean>>> " : "") +
->>>>>>> 16e211ee
                     "grps = new LinkedHashMap<>();");
                 add0(src, "");
 
