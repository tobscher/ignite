--- conflicted
+++ resolved
@@ -29,11 +29,7 @@
     </parent>
 
     <artifactId>ignite-cloud</artifactId>
-<<<<<<< HEAD
-    <version>1.1.0-incubating-SNAPSHOT</version>
-=======
     <version>1.0.4-SNAPSHOT</version>
->>>>>>> 0c13a08b
 
     <properties>
         <jcloud.version>1.9.0</jcloud.version>
