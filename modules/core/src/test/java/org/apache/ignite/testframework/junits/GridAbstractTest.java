--- conflicted
+++ resolved
@@ -801,12 +801,7 @@
             assert G.allGrids().isEmpty();
         }
         finally {
-<<<<<<< HEAD
-            IgniteProcessProxy.killAll(); // In multi jvm case.
-            IgniteNodeRunner.killAll();
-=======
             IgniteProcessProxy.killAll(); // In multi-JVM case.
->>>>>>> f9192535
         }
     }
 
