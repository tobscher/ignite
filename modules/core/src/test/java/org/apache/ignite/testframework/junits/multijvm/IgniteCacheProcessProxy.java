/*
 * Licensed to the Apache Software Foundation (ASF) under one or more
 * contributor license agreements.  See the NOTICE file distributed with
 * this work for additional information regarding copyright ownership.
 * The ASF licenses this file to You under the Apache License, Version 2.0
 * (the "License"); you may not use this file except in compliance with
 * the License.  You may obtain a copy of the License at
 *
 *      http://www.apache.org/licenses/LICENSE-2.0
 *
 * Unless required by applicable law or agreed to in writing, software
 * distributed under the License is distributed on an "AS IS" BASIS,
 * WITHOUT WARRANTIES OR CONDITIONS OF ANY KIND, either express or implied.
 * See the License for the specific language governing permissions and
 * limitations under the License.
 */

package org.apache.ignite.testframework.junits.multijvm;

import java.util.ArrayList;
import java.util.Collection;
import java.util.Iterator;
import java.util.Map;
import java.util.Set;
import java.util.concurrent.locks.Lock;
import javax.cache.CacheException;
import javax.cache.CacheManager;
import javax.cache.configuration.CacheEntryListenerConfiguration;
import javax.cache.configuration.Configuration;
import javax.cache.expiry.ExpiryPolicy;
import javax.cache.integration.CompletionListener;
import javax.cache.processor.EntryProcessor;
import javax.cache.processor.EntryProcessorResult;
import org.apache.ignite.Ignite;
import org.apache.ignite.IgniteCache;
import org.apache.ignite.IgniteCompute;
import org.apache.ignite.cache.CacheEntryProcessor;
import org.apache.ignite.cache.CacheMetrics;
import org.apache.ignite.cache.CachePeekMode;
import org.apache.ignite.cache.query.Query;
import org.apache.ignite.cache.query.QueryCursor;
import org.apache.ignite.cache.query.QueryMetrics;
import org.apache.ignite.cluster.ClusterGroup;
import org.apache.ignite.internal.processors.cache.CacheEntryImpl;
import org.apache.ignite.internal.util.future.IgniteFinishedFutureImpl;
import org.apache.ignite.lang.IgniteBiPredicate;
import org.apache.ignite.lang.IgniteCallable;
import org.apache.ignite.lang.IgniteFuture;
import org.apache.ignite.mxbean.CacheMetricsMXBean;
import org.apache.ignite.resources.IgniteInstanceResource;
import org.jetbrains.annotations.Nullable;

/**
 * Ignite cache proxy for ignite instance at another JVM.
 */
@SuppressWarnings("TransientFieldInNonSerializableClass")
public class IgniteCacheProcessProxy<K, V> implements IgniteCache<K, V> {
    /** Compute. */
    private final transient IgniteCompute compute;

    /** Cache name. */
    private final String cacheName;

    /** With async. */
    private final boolean isAsync;

    /** Ignite proxy. */
    private final transient IgniteProcessProxy igniteProxy;

    /**
     * @param name Name.
     * @param proxy Ignite Process Proxy.
     */
    public IgniteCacheProcessProxy(String name, IgniteProcessProxy proxy) {
        this(name, false, proxy);
    }

    /**
     * @param name Name.
     * @param async Async flag.
     * @param proxy Ignite Process Proxy.
     */
    public IgniteCacheProcessProxy(String name, boolean async, IgniteProcessProxy proxy) {
        cacheName = name;
        isAsync = async;
        igniteProxy = proxy;
        compute = proxy.remoteCompute();
    }

    /** {@inheritDoc} */
    @Override public IgniteCache<K, V> withAsync() {
        return new IgniteCacheProcessProxy<>(cacheName, true, igniteProxy);
    }

    /** {@inheritDoc} */
    @Override public boolean isAsync() {
        return isAsync;
    }

    /** {@inheritDoc} */
    @Override public <R> IgniteFuture<R> future() {
        // Return fake future. Future should be called in the same place where operation done.
        return new IgniteFinishedFutureImpl<>();
    }

    /** {@inheritDoc} */
    @Override public <C extends Configuration<K, V>> C getConfiguration(Class<C> clazz) {
        return compute.call(new GetConfigurationTask<>(cacheName, isAsync, clazz));
    }

    /** {@inheritDoc} */
    @Override public Entry<K, V> randomEntry() {
        throw new UnsupportedOperationException("Method should be supported.");
    }

    /** {@inheritDoc} */
    @Override public IgniteCache<K, V> withExpiryPolicy(ExpiryPolicy plc) {
        throw new UnsupportedOperationException("Method should be supported.");
    }

    /** {@inheritDoc} */
    @Override public IgniteCache<K, V> withSkipStore() {
        throw new UnsupportedOperationException("Method should be supported.");
    }

    /** {@inheritDoc} */
    @Override public IgniteCache<K, V> withNoRetries() {
        throw new UnsupportedOperationException("Method should be supported.");
    }

    /** {@inheritDoc} */
<<<<<<< HEAD
    @Override public void loadCache(@Nullable IgniteBiPredicate<K, V> p, @Nullable Object... args)
        throws CacheException {
=======
    @Override public <K1, V1> IgniteCache<K1, V1> withKeepPortable() {
        throw new UnsupportedOperationException("Method should be supported.");
    }

    /** {@inheritDoc} */
    @Override public void loadCache(@Nullable IgniteBiPredicate<K, V> p, @Nullable Object... args) throws CacheException {
>>>>>>> e7eb2b37
        throw new UnsupportedOperationException("Method should be supported.");
    }

    /** {@inheritDoc} */
    @Override public void localLoadCache(@Nullable IgniteBiPredicate<K, V> p, @Nullable Object... args)
        throws CacheException {
        compute.call(new LocalLoadCacheTask<>(cacheName, isAsync, p, args));
    }

    /** {@inheritDoc} */
    @Override public V getAndPutIfAbsent(K key, V val) throws CacheException {
        return compute.call(new GetAndPutIfAbsentTask<>(cacheName, isAsync, key, val));
    }

    /** {@inheritDoc} */
    @Override public Lock lock(K key) {
        throw new UnsupportedOperationException("Method should be supported.");
    }

    /** {@inheritDoc} */
    @Override public Lock lockAll(Collection<? extends K> keys) {
        throw new UnsupportedOperationException("Method should be supported.");
    }

    /** {@inheritDoc} */
    @Override public boolean isLocalLocked(K key, boolean byCurrThread) {
        return compute.call(new IsLocalLockedTask<>(cacheName, isAsync, key, byCurrThread));
    }

    /** {@inheritDoc} */
    @Override public <R> QueryCursor<R> query(Query<R> qry) {
        throw new UnsupportedOperationException("Method should be supported.");
    }

    /** {@inheritDoc} */
    @Override public Iterable<Entry<K, V>> localEntries(CachePeekMode... peekModes) throws CacheException {
        return compute.call(new LocalEntriesTask<K, V>(cacheName, isAsync, peekModes));
    }

    /** {@inheritDoc} */
    @Override public QueryMetrics queryMetrics() {
        throw new UnsupportedOperationException("Method should be supported.");
    }

    /** {@inheritDoc} */
    @Override public void localEvict(Collection<? extends K> keys) {
        compute.call(new LocalEvictTask<>(cacheName, isAsync, keys));
    }

    /** {@inheritDoc} */
    @Override public V localPeek(K key, CachePeekMode... peekModes) {
        return compute.call(new LocalPeekTask<K, V>(cacheName, isAsync, key, peekModes));
    }

    /** {@inheritDoc} */
    @Override public void localPromote(Set<? extends K> keys) throws CacheException {
        throw new UnsupportedOperationException("Method should be supported.");
    }

    /** {@inheritDoc} */
    @Override public int size(CachePeekMode... peekModes) throws CacheException {
        return compute.call(new SizeTask(cacheName, isAsync, peekModes, false));
    }

    /** {@inheritDoc} */
    @Override public int localSize(CachePeekMode... peekModes) {
        return compute.call(new SizeTask(cacheName, isAsync, peekModes, true));
    }

    /** {@inheritDoc} */
    @Override  public <T> Map<K, EntryProcessorResult<T>> invokeAll(
        Map<? extends K, ? extends EntryProcessor<K, V, T>> map,
        Object... args)
    {
        throw new UnsupportedOperationException("Method should be supported.");
    }

    /** {@inheritDoc} */
    @Override public V get(K key) {
        return compute.call(new GetTask<K, V>(cacheName, isAsync, key));
    }

    /** {@inheritDoc} */
    @Override public Map<K, V> getAll(Set<? extends K> keys) {
        return compute.call(new GetAllTask<K, V>(cacheName, isAsync, keys));
    }

    /** {@inheritDoc} */
    @Override public Map<K, V> getAllOutTx(Set<? extends K> keys) {
        return compute.call(new GetAllOutTxTask<K, V>(cacheName, isAsync, keys));
    }

    /** {@inheritDoc} */
    @Override public boolean containsKey(K key) {
        return compute.call(new ContainsKeyTask<>(cacheName, isAsync, key));
    }

    /** {@inheritDoc} */
    @Override  public void loadAll(Set<? extends K> keys, boolean replaceExistVals, CompletionListener completionLsnr) {
        throw new UnsupportedOperationException("Oparetion can't be supported automatically.");
    }

    /** {@inheritDoc} */
    @Override public boolean containsKeys(Set<? extends K> keys) {
        return compute.call(new ContainsKeysTask<>(cacheName, isAsync, keys));
    }

    /** {@inheritDoc} */
    @Override public void put(K key, V val) {
        compute.call(new PutTask<>(cacheName, isAsync, key, val));
    }

    /** {@inheritDoc} */
    @Override public V getAndPut(K key, V val) {
        return compute.call(new GetAndPutTask<>(cacheName, isAsync, key, val));
    }

    /** {@inheritDoc} */
    @Override public void putAll(Map<? extends K, ? extends V> map) {
        compute.call(new PutAllTask<>(cacheName, isAsync, map));
    }

    /** {@inheritDoc} */
    @Override public boolean putIfAbsent(K key, V val) {
        return compute.call(new PutIfAbsentTask<>(cacheName, isAsync, key, val));
    }

    /** {@inheritDoc} */
    @Override public boolean remove(K key) {
        return compute.call(new RemoveTask<>(cacheName, isAsync, key));
    }

    /** {@inheritDoc} */
    @Override public boolean remove(K key, V oldVal) {
        return compute.call(new RemoveIfExistsTask<>(cacheName, isAsync, key, oldVal));
    }

    /** {@inheritDoc} */
    @Override public V getAndRemove(K key) {
        return compute.call(new GetAndRemoveTask<K, V>(cacheName, isAsync, key));
    }

    /** {@inheritDoc} */
    @Override public boolean replace(K key, V oldVal, V newVal) {
        return compute.call(new ReplaceIfExistsTask<>(cacheName, isAsync, key, oldVal, newVal));
    }

    /** {@inheritDoc} */
    @Override public boolean replace(K key, V val) {
        return compute.call(new ReplaceTask<>(cacheName, isAsync, key, val));
    }

    /** {@inheritDoc} */
    @Override public V getAndReplace(K key, V val) {
        return compute.call(new GetAndReplaceTask<>(cacheName, isAsync, key, val));
    }

    /** {@inheritDoc} */
    @Override public void removeAll(Set<? extends K> keys) {
        compute.call(new RemoveAllKeysTask<>(cacheName, isAsync, keys));
    }

    /** {@inheritDoc} */
    @Override public void removeAll() {
        compute.call(new RemoveAllTask<K, V>(cacheName, isAsync));
    }

    /** {@inheritDoc} */
    @Override public void clear() {
        compute.call(new ClearTask(cacheName, isAsync));
    }

    /** {@inheritDoc} */
    @Override public void clear(K key) {
        compute.call(new ClearKeyTask<>(cacheName, isAsync, false, key));
    }

    /** {@inheritDoc} */
    @Override public void clearAll(Set<? extends K> keys) {
        compute.call(new ClearAllKeys<>(cacheName, isAsync, false, keys));
    }

    /** {@inheritDoc} */
    @Override public void localClear(K key) {
        compute.call(new ClearKeyTask<>(cacheName, isAsync, true, key));
    }

    /** {@inheritDoc} */
    @Override public void localClearAll(Set<? extends K> keys) {
        compute.call(new ClearAllKeys<>(cacheName, isAsync, true, keys));
    }

    /** {@inheritDoc} */
    @Override public <T> T invoke(K key, EntryProcessor<K, V, T> processor, Object... args) {
        return compute.call(new InvokeTask<>(cacheName, isAsync, key, processor, args));
    }

    /** {@inheritDoc} */
    @Override public <T> T invoke(K key, CacheEntryProcessor<K, V, T> processor, Object... args) {
        return compute.call(new InvokeTask<>(cacheName, isAsync, key, processor, args));
    }

    /** {@inheritDoc} */
    @Override  public <T> Map<K, EntryProcessorResult<T>> invokeAll(
        Set<? extends K> keys,
        EntryProcessor<K, V, T> processor,
        Object... args)
    {
        return compute.call(new InvokeAllTask<>(cacheName, isAsync, keys, processor, args));
    }

    /** {@inheritDoc} */
    @Override public String getName() {
        return compute.call(new GetNameTask(cacheName, isAsync));
    }

    /** {@inheritDoc} */
    @Override public CacheManager getCacheManager() {
        throw new UnsupportedOperationException("Method should be supported.");
    }

    /** {@inheritDoc} */
    @Override public void close() {
        compute.call(new CloseTask(cacheName, isAsync));
    }

    /** {@inheritDoc} */
    @Override public void destroy() {
        compute.call(new DestroyTask(cacheName, isAsync));
    }

    /** {@inheritDoc} */
    @Override public boolean isClosed() {
        return compute.call(new IsClosedTask(cacheName, isAsync));
    }

    /** {@inheritDoc} */
    @SuppressWarnings("unchecked")
    @Override public <T> T unwrap(Class<T> clazz) {
        if (Ignite.class.equals(clazz))
            return (T)igniteProxy;

        try {
            return compute.call(new UnwrapTask<>(cacheName, isAsync, clazz));
        }
        catch (Exception e) {
            throw new IllegalArgumentException("Looks like class " + clazz +
                " is unmarshallable. Exception type:" + e.getClass(), e);
        }
    }

    /** {@inheritDoc} */
    @Override  public void registerCacheEntryListener(CacheEntryListenerConfiguration<K, V> lsnrCfg) {
        throw new UnsupportedOperationException("Method should be supported.");
    }

    /** {@inheritDoc} */
    @Override  public void deregisterCacheEntryListener(CacheEntryListenerConfiguration<K, V> lsnrCfg) {
        throw new UnsupportedOperationException("Method should be supported.");
    }

    /** {@inheritDoc} */
    @Override public Iterator<Entry<K, V>> iterator() {
        return compute.call(new IteratorTask<K, V>(cacheName, isAsync)).iterator();
    }

    /** {@inheritDoc} */
    @Override public <T> Map<K, EntryProcessorResult<T>> invokeAll(Set<? extends K> keys,
        CacheEntryProcessor<K, V, T> entryProcessor, Object... args) {
        throw new UnsupportedOperationException("Method should be supported.");
    }

    /** {@inheritDoc} */
    @Override public IgniteFuture<?> rebalance() {
        throw new UnsupportedOperationException("Method should be supported.");
    }

    /** {@inheritDoc} */
    @Override public CacheMetrics metrics() {
        throw new UnsupportedOperationException("Method should be supported.");
    }

    /** {@inheritDoc} */
    @Override public CacheMetrics metrics(ClusterGroup grp) {
        throw new UnsupportedOperationException("Method should be supported.");
    }

    /** {@inheritDoc} */
    @Override public CacheMetricsMXBean mxBean() {
        throw new UnsupportedOperationException("Method should be supported.");
    }

    /**
     *
     */
    private static class GetConfigurationTask<K, V, C extends Configuration<K, V>> extends CacheTaskAdapter<K, V, C> {
        /** Clazz. */
        private final Class<C> clazz;

        /**
         * @param cacheName Cache name.
         * @param async Async.
         * @param clazz Clazz.
         */
        public GetConfigurationTask(String cacheName, boolean async, Class<C> clazz) {
            super(cacheName, async);
            this.clazz = clazz;
        }

        /** {@inheritDoc} */
        @Override public C call() throws Exception {
            return cache().getConfiguration(clazz);
        }
    }

    /**
     *
     */
    private static class LocalLoadCacheTask<K, V> extends CacheTaskAdapter<K, V, Void> {
        /** Predicate. */
        private final IgniteBiPredicate<K, V> p;

        /** Args. */
        private final Object[] args;

        /**
         * @param cacheName Cache name.
         * @param async Async.
         * @param p P.
         * @param args Args.
         */
        public LocalLoadCacheTask(String cacheName, boolean async, IgniteBiPredicate<K, V> p, Object[] args) {
            super(cacheName, async);
            this.p = p;
            this.args = args;
        }

        /** {@inheritDoc} */
        @Override public Void call() {
            cache().localLoadCache(p, args);

            return null;
        }
    }

    /**
     *
     */
    private static class GetAndPutIfAbsentTask<K, V> extends CacheTaskAdapter<K, V, V> {
        /** Key. */
        private final K key;

        /** Value. */
        private final V val;

        /**
         * @param cacheName Cache name.
         * @param async Async.
         * @param key Key.
         * @param val Value.
         */
        public GetAndPutIfAbsentTask(String cacheName, boolean async, K key, V val) {
            super(cacheName, async);
            this.key = key;
            this.val = val;
        }

        /** {@inheritDoc} */
        @Override public V call() throws Exception {
            return cache().getAndPutIfAbsent(key, val);
        }
    }

    /**
     *
     */
    private static class IsLocalLockedTask<K> extends CacheTaskAdapter<K, Void, Boolean> {
        /** Key. */
        private final K key;

        /** By current thread. */
        private final boolean byCurrThread;

        /**
         * @param cacheName Cache name.
         * @param async Async.
         * @param key Key.
         * @param byCurrThread By current thread.
         */
        public IsLocalLockedTask(String cacheName, boolean async, K key, boolean byCurrThread) {
            super(cacheName, async);
            this.key = key;
            this.byCurrThread = byCurrThread;
        }

        /** {@inheritDoc} */
        @Override public Boolean call() throws Exception {
            return cache().isLocalLocked(key, byCurrThread);
        }
    }

    /**
     *
     */
    private static class LocalEntriesTask<K, V> extends CacheTaskAdapter<K, V, Iterable<Entry<K, V>>> {
        /** Peek modes. */
        private final CachePeekMode[] peekModes;

        /**
         * @param cacheName Cache name.
         * @param async Async.
         * @param peekModes Peek modes.
         */
        public LocalEntriesTask(String cacheName, boolean async, CachePeekMode[] peekModes) {
            super(cacheName, async);
            this.peekModes = peekModes;
        }

        /** {@inheritDoc} */
        @Override public Iterable<Entry<K, V>> call() throws Exception {
            Collection<Entry<K, V>> res = new ArrayList<>();

            for (Entry<K, V> e : cache().localEntries(peekModes))
                res.add(new CacheEntryImpl<>(e.getKey(), e.getValue()));

            return res;
        }
    }

    /**
     *
     */
    private static class LocalEvictTask<K> extends CacheTaskAdapter<K, Void, Void> {
        /** Keys. */
        private final Collection<? extends K> keys;

        /**
         * @param cacheName Cache name.
         * @param async Async.
         * @param keys Keys.
         */
        public LocalEvictTask(String cacheName, boolean async, Collection<? extends K> keys) {
            super(cacheName, async);
            this.keys = keys;
        }

        /** {@inheritDoc} */
        @Override public Void call() {
            cache().localEvict(keys);

            return null;
        }
    }

    /**
     *
     */
    private static class LocalPeekTask<K, V> extends CacheTaskAdapter<K, V, V> {
        /** Key. */
        private final K key;

        /** Peek modes. */
        private final CachePeekMode[] peekModes;

        /**
         * @param cacheName Cache name.
         * @param async Async.
         * @param key Key.
         * @param peekModes Peek modes.
         */
        public LocalPeekTask(String cacheName, boolean async, K key, CachePeekMode[] peekModes) {
            super(cacheName, async);
            this.key = key;
            this.peekModes = peekModes;
        }

        /** {@inheritDoc} */
        @Override public V call() throws Exception {
            return cache().localPeek(key, peekModes);
        }
    }

    /**
     *
     */
    private static class SizeTask extends CacheTaskAdapter<Void, Void, Integer> {
        /** Peek modes. */
        private final CachePeekMode[] peekModes;

        /** Local. */
        private final boolean loc;

        /**
         * @param cacheName Cache name.
         * @param async Async.
         * @param peekModes Peek modes.
         * @param loc Local.
         */
        public SizeTask(String cacheName, boolean async, CachePeekMode[] peekModes, boolean loc) {
            super(cacheName, async);
            this.loc = loc;
            this.peekModes = peekModes;
        }

        /** {@inheritDoc} */
        @Override public Integer call() throws Exception {
            return loc ? cache().localSize(peekModes) : cache().size(peekModes);
        }
    }

    /**
     *
     */
    private static class GetTask<K, V> extends CacheTaskAdapter<K, V, V> {
        /** Key. */
        private final K key;

        /**
         * @param cacheName Cache name.
         * @param async Async.
         * @param key Key.
         */
        public GetTask(String cacheName, boolean async, K key) {
            super(cacheName, async);
            this.key = key;
        }

        /** {@inheritDoc} */
        @Override public V call() throws Exception {
            return cache().get(key);
        }
    }

    /**
     *
     */
    private static class RemoveAllTask<K, V> extends CacheTaskAdapter<K, V, Void> {
        /**
         * @param cacheName Cache name.
         * @param async Async.
         */
        public RemoveAllTask(String cacheName, boolean async) {
            super(cacheName, async);
        }

        /** {@inheritDoc} */
        @Override public Void call() {
            IgniteCache<K, V> cache = cache();

            cache.removeAll();

            if (async)
                cache.future().get();

            return null;
        }
    }

    /**
     *
     */
    private static class PutTask<K, V> extends CacheTaskAdapter<K, V, Void> {
        /** Key. */
        private final K key;

        /** Value. */
        private final V val;

        /**
         * @param cacheName Cache name.
         * @param async Async.
         * @param key Key.
         * @param val Value.
         */
        public PutTask(String cacheName, boolean async, K key, V val) {
            super(cacheName, async);
            this.key = key;
            this.val = val;
        }

        /** {@inheritDoc} */
        @Override public Void call() {
            cache().put(key, val);

            return null;
        }
    }

    /**
     *
     */
    private static class ContainsKeyTask<K> extends CacheTaskAdapter<K, Object, Boolean> {
        /** Key. */
        private final K key;

        /**
         * @param cacheName Cache name.
         * @param async Async.
         * @param key Key.
         */
        public ContainsKeyTask(String cacheName, boolean async, K key) {
            super(cacheName, async);
            this.key = key;
        }

        /** {@inheritDoc} */
        @Override public Boolean call() throws Exception {
            return cache().containsKey(key);
        }
    }

    /**
     *
     */
    private static class ClearTask extends CacheTaskAdapter<Object, Object, Void> {
        /**
         * @param cacheName Cache name.
         * @param async Async.
         */
        public ClearTask(String cacheName, boolean async) {
            super(cacheName, async);
        }

        /** {@inheritDoc} */
        @Override public Void call() {
            cache().clear();

            return null;
        }
    }

    /**
     *
     */
    private static class IteratorTask<K, V> extends CacheTaskAdapter<K, V, Collection<Entry<K, V>>> {
        /**
         * @param cacheName Cache name.
         * @param async Async.
         */
        public IteratorTask(String cacheName, boolean async) {
            super(cacheName, async);
        }

        /** {@inheritDoc} */
        @Override public Collection<Entry<K, V>> call() throws Exception {
            Collection<Entry<K, V>> res = new ArrayList<>();

            for (Entry<K, V> o : cache())
                res.add(o);

            return res;
        }
    }

    /**
     *
     */
    private static class ReplaceTask<K, V> extends CacheTaskAdapter<K, V, Boolean> {
        /** Key. */
        private final K key;

        /** Value. */
        private final V val;

        /**
         * @param cacheName Cache name.
         * @param async Async.
         * @param key Key.
         * @param val Value.
         */
        public ReplaceTask(String cacheName, boolean async, K key, V val) {
            super(cacheName, async);
            this.key = key;
            this.val = val;
        }

        /** {@inheritDoc} */
        @Override public Boolean call() throws Exception {
            return cache().replace(key, val);
        }
    }

    /**
     *
     */
    private static class GetNameTask extends CacheTaskAdapter<Void, Void, String> {
        /**
         * @param cacheName Cache name.
         * @param async Async.
         */
        public GetNameTask(String cacheName, boolean async) {
            super(cacheName, async);
        }

        /** {@inheritDoc} */
        @Override public String call() throws Exception {
            return cache().getName();
        }
    }

    /**
     *
     */
    private static class RemoveTask<K> extends CacheTaskAdapter<K, Void, Boolean> {
        /** Key. */
        private final K key;

        /**
         * @param cacheName Cache name.
         * @param async Async.
         * @param key Key.
         */
        public RemoveTask(String cacheName, boolean async, K key) {
            super(cacheName, async);
            this.key = key;
        }

        /** {@inheritDoc} */
        @Override public Boolean call() throws Exception {
            return cache().remove(key);
        }
    }

    /**
     *
     */
    private static class PutAllTask<K, V> extends CacheTaskAdapter<K, V, Void> {
        /** Map. */
        private final Map<? extends K, ? extends V> map;

        /**
         * @param cacheName Cache name.
         * @param async Async.
         * @param map Map.
         */
        public PutAllTask(String cacheName, boolean async, Map<? extends K, ? extends V> map) {
            super(cacheName, async);
            this.map = map;
        }

        /** {@inheritDoc} */
        @Override public Void call() {
            cache().putAll(map);

            return null;
        }
    }

    /**
     *
     */
    private static class RemoveAllKeysTask<K> extends CacheTaskAdapter<K, Void, Void> {
        /** Keys. */
        private final Set<? extends K> keys;

        /**
         * @param cacheName Cache name.
         * @param async Async.
         * @param keys Keys.
         */
        public RemoveAllKeysTask(String cacheName, boolean async, Set<? extends K> keys) {
            super(cacheName, async);
            this.keys = keys;
        }

        /** {@inheritDoc} */
        @Override public Void call() {
            cache().removeAll(keys);

            return null;
        }
    }

    /**
     *
     */
    private static class GetAllTask<K, V> extends CacheTaskAdapter<K, V, Map<K, V>> {
        /** Keys. */
        private final Set<? extends K> keys;

        /**
         * @param cacheName Cache name.
         * @param async Async.
         * @param keys Keys.
         */
        public GetAllTask(String cacheName, boolean async, Set<? extends K> keys) {
            super(cacheName, async);
            this.keys = keys;
        }

        /** {@inheritDoc} */
        @Override public Map<K, V> call() throws Exception {
            return cache().getAll(keys);
        }
    }

    /**
     *
     */
    private static class GetAllOutTxTask<K, V> extends CacheTaskAdapter<K, V, Map<K, V>> {
        /** Keys. */
        private final Set<? extends K> keys;

        /**
         * @param cacheName Cache name.
         * @param async Async.
         * @param keys Keys.
         */
        public GetAllOutTxTask(String cacheName, boolean async, Set<? extends K> keys) {
            super(cacheName, async);
            this.keys = keys;
        }

        /** {@inheritDoc} */
        @Override public Map<K, V> call() throws Exception {
            return cache().getAllOutTx(keys);
        }
    }

    /**
     *
     */
    private static class ContainsKeysTask<K, V> extends CacheTaskAdapter<K, V, Boolean> {
        /** Keys. */
        private final Set<? extends K> keys;

        /**
         * @param cacheName Cache name.
         * @param async Async.
         * @param keys Keys.
         */
        public ContainsKeysTask(String cacheName, boolean async, Set<? extends K> keys) {
            super(cacheName, async);
            this.keys = keys;
        }

        /** {@inheritDoc} */
        @Override public Boolean call() throws Exception {
            return cache().containsKeys(keys);
        }
    }

    /**
     *
     */
    private static class GetAndPutTask<K, V> extends CacheTaskAdapter<K, V, V> {
        /** Key. */
        private final K key;

        /** Value. */
        private final V val;

        /**
         * @param cacheName Cache name.
         * @param async Async.
         * @param key Key.
         * @param val Value.
         */
        public GetAndPutTask(String cacheName, boolean async, K key, V val) {
            super(cacheName, async);
            this.key = key;
            this.val = val;
        }

        /** {@inheritDoc} */
        @Override public V call() throws Exception {
            return cache().getAndPut(key, val);
        }
    }

    /**
     *
     */
    private static class PutIfAbsentTask<K, V> extends CacheTaskAdapter<K, V, Boolean> {
        /** Key. */
        private final K key;

        /** Value. */
        private final V val;

        /**
         * @param cacheName Cache name.
         * @param async Async.
         * @param key Key.
         * @param val Value.
         */
        public PutIfAbsentTask(String cacheName, boolean async, K key, V val) {
            super(cacheName, async);
            this.key = key;
            this.val = val;
        }

        /** {@inheritDoc} */
        @Override public Boolean call() throws Exception {
            return cache().putIfAbsent(key, val);
        }
    }

    /**
     *
     */
    private static class RemoveIfExistsTask<K, V> extends CacheTaskAdapter<K, V, Boolean> {
        /** Key. */
        private final K key;

        /** Old value. */
        private final V oldVal;

        /**
         * @param cacheName Cache name.
         * @param async Async.
         * @param key Key.
         * @param oldVal Old value.
         */
        public RemoveIfExistsTask(String cacheName, boolean async, K key, V oldVal) {
            super(cacheName, async);
            this.key = key;
            this.oldVal = oldVal;
        }

        /** {@inheritDoc} */
        @Override public Boolean call() throws Exception {
            return cache().remove(key, oldVal);
        }
    }

    /**
     *
     */
    private static class GetAndRemoveTask<K, V> extends CacheTaskAdapter<K, V, V> {
        /** Key. */
        private final K key;

        /**
         * @param cacheName Cache name.
         * @param async Async.
         * @param key Key.
         */
        public GetAndRemoveTask(String cacheName, boolean async, K key) {
            super(cacheName, async);
            this.key = key;
        }

        /** {@inheritDoc} */
        @Override public V call() throws Exception {
            return cache().getAndRemove(key);
        }
    }

    /**
     *
     */
    private static class ReplaceIfExistsTask<K, V> extends CacheTaskAdapter<K, V, Boolean> {
        /** Key. */
        private final K key;

        /** Old value. */
        private final V oldVal;

        /** New value. */
        private final V newVal;

        /**
         * @param cacheName Cache name.
         * @param async Async.
         * @param key Key.
         * @param oldVal Old value.
         * @param newVal New value.
         */
        public ReplaceIfExistsTask(String cacheName, boolean async, K key, V oldVal, V newVal) {
            super(cacheName, async);
            this.key = key;
            this.oldVal = oldVal;
            this.newVal = newVal;
        }

        /** {@inheritDoc} */
        @Override public Boolean call() throws Exception {
            return cache().replace(key, oldVal, newVal);
        }
    }

    /**
     *
     */
    private static class GetAndReplaceTask<K, V> extends CacheTaskAdapter<K, V, V> {
        /** Key. */
        private final K key;

        /** Value. */
        private final V val;

        /**
         * @param cacheName Cache name.
         * @param async Async.
         * @param key Key.
         * @param val Value.
         */
        public GetAndReplaceTask(String cacheName, boolean async, K key, V val) {
            super(cacheName, async);
            this.key = key;
            this.val = val;
        }

        /** {@inheritDoc} */
        @Override public V call() throws Exception {
            return cache().getAndReplace(key, val);
        }
    }

    /**
     *
     */
    private static class ClearKeyTask<K> extends CacheTaskAdapter<K, Void, Void> {
        /** Key. */
        private final K key;

        /** Local. */
        private final boolean loc;

        /**
         * @param cacheName Cache name.
         * @param async Async.
         * @param key Key.
         */
        public ClearKeyTask(String cacheName, boolean async, boolean loc, K key) {
            super(cacheName, async);
            this.key = key;
            this.loc = loc;
        }

        /** {@inheritDoc} */
        @Override public Void call() {
            if (loc)
                cache().localClear(key);
            else
                cache().clear(key);

            return null;
        }
    }

    /**
     *
     */
    private static class ClearAllKeys<K> extends CacheTaskAdapter<K, Void, Void> {
        /** Keys. */
        private final Set<? extends K> keys;

        /** Local. */
        private final boolean loc;

        /**
         * @param cacheName Cache name.
         * @param async Async.
         * @param keys Keys.
         */
        public ClearAllKeys(String cacheName, boolean async, boolean loc, Set<? extends K> keys) {
            super(cacheName, async);
            this.keys = keys;
            this.loc = loc;
        }

        /** {@inheritDoc} */
        @Override public Void call() {
            if (loc)
                cache().localClearAll(keys);
            else
                cache().clearAll(keys);

            return null;
        }
    }

    /**
     *
     */
    private static class InvokeTask<K, V, R> extends CacheTaskAdapter<K, V, R> {
        /** Key. */
        private final K key;

        /** Processor. */
        private final EntryProcessor<K, V, R> processor;

        /** Args. */
        private final Object[] args;

        /**
         * @param cacheName Cache name.
         * @param async Async.
         * @param key Key.
         * @param processor Processor.
         * @param args Args.
         */
        public InvokeTask(String cacheName, boolean async, K key, EntryProcessor<K, V, R> processor,
            Object[] args) {
            super(cacheName, async);
            this.args = args;
            this.key = key;
            this.processor = processor;
        }

        /** {@inheritDoc} */
        @Override public R call() throws Exception {
            return cache().invoke(key, processor, args);
        }
    }

    /**
     *
     */
    private static class InvokeAllTask<K, V, T> extends CacheTaskAdapter<K, V, Map<K, EntryProcessorResult<T>>> {
        /** Keys. */
        private final Set<? extends K> keys;

        /** Processor. */
        private final EntryProcessor<K, V, T> processor;

        /** Args. */
        private final Object[] args;

        /**
         * @param cacheName Cache name.
         * @param async Async.
         * @param keys Keys.
         * @param processor Processor.
         * @param args Args.
         */
        public InvokeAllTask(String cacheName, boolean async, Set<? extends K> keys,
            EntryProcessor<K, V, T> processor, Object[] args) {
            super(cacheName, async);
            this.args = args;
            this.keys = keys;
            this.processor = processor;
        }

        /** {@inheritDoc} */
        @Override public Map<K, EntryProcessorResult<T>> call() throws Exception {
            return cache().invokeAll(keys, processor, args);
        }
    }

    /**
     *
     */
    private static class CloseTask extends CacheTaskAdapter<Void, Void, Void> {
        /**
         * @param cacheName Cache name.
         * @param async Async.
         */
        public CloseTask(String cacheName, boolean async) {
            super(cacheName, async);
        }

        /** {@inheritDoc} */
        @Override public Void call() {
            cache().close();

            return null;
        }
    }

    /**
     *
     */
    private static class DestroyTask extends CacheTaskAdapter<Void, Void, Void> {
        /**
         * @param cacheName Cache name.
         * @param async Async.
         */
        public DestroyTask(String cacheName, boolean async) {
            super(cacheName, async);
        }

        /** {@inheritDoc} */
        @Override public Void call() {
            cache().destroy();

            return null;
        }
    }

    /**
     *
     */
    private static class IsClosedTask extends CacheTaskAdapter<Void, Void, Boolean> {
        /**
         * @param cacheName Cache name.
         * @param async Async.
         */
        public IsClosedTask(String cacheName, boolean async) {
            super(cacheName, async);
        }

        /** {@inheritDoc} */
        @Override public Boolean call() throws Exception {
            return cache().isClosed();
        }
    }

    /**
     *
     */
    private static class UnwrapTask<R> extends CacheTaskAdapter<Void, Void, R> {
        /** Clazz. */
        private final Class<R> clazz;

        /**
         * @param cacheName Cache name.
         * @param async Async.
         * @param clazz Clazz.
         */
        public UnwrapTask(String cacheName, boolean async, Class<R> clazz) {
            super(cacheName, async);
            this.clazz = clazz;
        }

        /** {@inheritDoc} */
        @Override public R call() throws Exception {
            return cache().unwrap(clazz);
        }
    }

    /**
     *
     */
    private static abstract class CacheTaskAdapter<K, V, R> implements IgniteCallable<R> {
        /** Ignite. */
        @IgniteInstanceResource
        protected Ignite ignite;

        /** Cache name. */
        protected final String cacheName;

        /** Async. */
        protected final boolean async;

        /**
         * @param cacheName Cache name.
         * @param async Async.
         */
        public CacheTaskAdapter(String cacheName, boolean async) {
            this.async = async;
            this.cacheName = cacheName;
        }

        /**
         * Returns cache instance.
         */
        protected IgniteCache<K, V> cache() {
            IgniteCache<K, V> cache = ignite.cache(cacheName);

            return async ? cache.withAsync() : cache;
        }
    }
}<|MERGE_RESOLUTION|>--- conflicted
+++ resolved
@@ -129,17 +129,13 @@
     }
 
     /** {@inheritDoc} */
-<<<<<<< HEAD
-    @Override public void loadCache(@Nullable IgniteBiPredicate<K, V> p, @Nullable Object... args)
+    @Override public <K1, V1> IgniteCache<K1, V1> withKeepPortable() {
+        throw new UnsupportedOperationException("Method should be supported.");
+    }
+
+    /** {@inheritDoc} */
+    @Override public void loadCache(@Nullable IgniteBiPredicate<K, V> p, @Nullable Object... args) 
         throws CacheException {
-=======
-    @Override public <K1, V1> IgniteCache<K1, V1> withKeepPortable() {
-        throw new UnsupportedOperationException("Method should be supported.");
-    }
-
-    /** {@inheritDoc} */
-    @Override public void loadCache(@Nullable IgniteBiPredicate<K, V> p, @Nullable Object... args) throws CacheException {
->>>>>>> e7eb2b37
         throw new UnsupportedOperationException("Method should be supported.");
     }
 
