/* @java.file.header */

/*  _________        _____ __________________        _____
 *  __  ____/___________(_)______  /__  ____/______ ____(_)_______
 *  _  / __  __  ___/__  / _  __  / _  / __  _  __ `/__  / __  __ \
 *  / /_/ /  _  /    _  /  / /_/ /  / /_/ /  / /_/ / _  /  _  / / /
 *  \____/   /_/     /_/   \_,__/   \____/   \__,_/  /_/   /_/ /_/
 */

package org.gridgain.grid.events;

import org.gridgain.grid.*;
import org.gridgain.grid.compute.*;
import org.gridgain.grid.lang.*;
import org.gridgain.grid.util.typedef.internal.*;

import java.util.*;

/**
 * Contains event type constants. The decision to use class and not enumeration
 * dictated by allowing users to create their own events and/or event types which
 * would be impossible with enumerations.
 * <p>
 * Note that this interface defines not only
 * individual type constants but arrays of types as well to be conveniently used with
 * {@link GridEvents#localListen(GridPredicate, int...)} method:
 * <ul>
 * <li>{@link #EVTS_CHECKPOINT}</li>
 * <li>{@link #EVTS_DEPLOYMENT}</li>
 * <li>{@link #EVTS_DISCOVERY}</li>
 * <li>{@link #EVTS_DISCOVERY_ALL}</li>
 * <li>{@link #EVTS_JOB_EXECUTION}</li>
 * <li>{@link #EVTS_TASK_EXECUTION}</li>
 * <li>{@link #EVTS_LICENSE}</li>
 * <li>{@link #EVTS_CACHE}</li>
 * <li>{@link #EVTS_CACHE_PRELOAD}</li>
 * <li>{@link #EVTS_CACHE_QUERY}</li>
 * <li>{@link #EVTS_SWAPSPACE}</li>
 * <li>{@link #EVTS_AUTHENTICATION}</li>
 * <li>{@link #EVTS_SECURE_SESSION}</li>
 * </ul>
 * <p>
 * NOTE: all types in range <b>from 1 to 1000 are reserved</b> for
 * internal GridGain events and should not be used by user-defined events.
 * <h1 class="header">Events and Performance</h1>
 * Note that by default all events in GridGain are enabled and therefore generated and stored
 * by whatever event storage SPI is configured. GridGain can and often does generate thousands events per seconds
 * under the load and therefore it creates a significant additional load on the system. If these events are
 * not needed by the application this load is unnecessary and leads to significant performance degradation.
 * <p>
 * It is <b>highly recommended</b> to enable only those events that your application logic requires
 * by using either {@link GridConfiguration#getIncludeEventTypes()} method in GridGain configuration. Note that certain
 * events are required for GridGain's internal operations and such events will still be generated but not stored by
 * event storage SPI if they are disabled in GridGain configuration.
 */
public interface GridEventType {
    /**
     * Built-in event type: checkpoint was saved.
     * <p>
     * NOTE: all types in range <b>from 1 to 1000 are reserved</b> for
     * internal GridGain events and should not be used by user-defined events.
     *
     * @see GridCheckpointEvent
     */
    public static final int EVT_CHECKPOINT_SAVED = 1;

    /**
     * Built-in event type: checkpoint was loaded.
     * <p>
     * NOTE: all types in range <b>from 1 to 1000 are reserved</b> for
     * internal GridGain events and should not be used by user-defined events.
     *
     * @see GridCheckpointEvent
     */
    public static final int EVT_CHECKPOINT_LOADED = 2;

    /**
     * Built-in event type: checkpoint was removed. Reasons are:
     * <ul>
     * <li>timeout expired, or
     * <li>or it was manually removed, or
     * <li>it was automatically removed by the task session
     * </ul>
     * <p>
     * NOTE: all types in range <b>from 1 to 1000 are reserved</b> for
     * internal GridGain events and should not be used by user-defined events.
     *
     * @see GridCheckpointEvent
     */
    public static final int EVT_CHECKPOINT_REMOVED = 3;

    /**
     * Built-in event type: node joined topology.
     * <br>
     * New node has been discovered and joined grid topology.
     * Note that even though a node has been discovered there could be
     * a number of warnings in the log. In certain situations GridGain
     * doesn't prevent a node from joining but prints warning messages into the log.
     * <p>
     * NOTE: all types in range <b>from 1 to 1000 are reserved</b> for
     * internal GridGain events and should not be used by user-defined events.
     *
     * @see GridDiscoveryEvent
     */
    public static final int EVT_NODE_JOINED = 10;

    /**
     * Built-in event type: node has normally left topology.
     * <p>
     * NOTE: all types in range <b>from 1 to 1000 are reserved</b> for
     * internal GridGain events and should not be used by user-defined events.
     *
     * @see GridDiscoveryEvent
     */
    public static final int EVT_NODE_LEFT = 11;

    /**
     * Built-in event type: node failed.
     * <br>
     * GridGain detected that node has presumably crashed and is considered failed.
     * <p>
     * NOTE: all types in range <b>from 1 to 1000 are reserved</b> for
     * internal GridGain events and should not be used by user-defined events.
     *
     * @see GridDiscoveryEvent
     */
    public static final int EVT_NODE_FAILED = 12;

    /**
     * Built-in event type: node metrics updated.
     * <br>
     * Generated when node's metrics are updated. In most cases this callback
     * is invoked with every heartbeat received from a node (including local node).
     * <p>
     * NOTE: all types in range <b>from 1 to 1000 are reserved</b> for
     * internal GridGain events and should not be used by user-defined events.
     *
     * @see GridDiscoveryEvent
     */
    public static final int EVT_NODE_METRICS_UPDATED = 13;

    /**
     * Built-in event type: local node segmented.
     * <br>
     * Generated when node determines that it runs in invalid network segment.
     * <p>
     * NOTE: all types in range <b>from 1 to 1000 are reserved</b> for
     * internal GridGain events and should not be used by user-defined events.
     *
     * @see GridDiscoveryEvent
     */
    public static final int EVT_NODE_SEGMENTED = 14;

    /**
<<<<<<< HEAD
     * Built-in event type: local node reconnected.
     * <br>
     * Generated when node reconnects to grid topology after being disconnected from.
     * <p>
     * NOTE: all types in range <b>from 1 to 1000 are reserved</b> for
     * internal GridGain events and should not be used by user-defined events.
     *
     * @see GridDiscoveryEvent
     * @deprecated This event has no effect in current version of GridGain and
     *      will be removed in the next major release.
     */
    @Deprecated
    public static final int EVT_NODE_RECONNECTED = 15;

    public static final int EVT_CLIENT_NODE_DISCONNECTED = 16;

    public static final int EVT_CLIENT_NODE_RECONNECTED = 17;

    /**
=======
>>>>>>> 0703d66a
     * Built-in event type: task started.
     * <p>
     * NOTE: all types in range <b>from 1 to 1000 are reserved</b> for
     * internal GridGain events and should not be used by user-defined events.
     *
     * @see GridTaskEvent
     */
    public static final int EVT_TASK_STARTED = 20;

    /**
     * Built-in event type: task finished.
     * <br>
     * Task got finished. This event is triggered every time
     * a task finished without exception.
     * <p>
     * NOTE: all types in range <b>from 1 to 1000 are reserved</b> for
     * internal GridGain events and should not be used by user-defined events.
     *
     * @see GridTaskEvent
     */
    public static final int EVT_TASK_FINISHED = 21;

    /**
     * Built-in event type: task failed.
     * <br>
     * Task failed. This event is triggered every time a task finished with an exception.
     * Note that prior to this event, there could be other events recorded specific
     * to the failure.
     * <p>
     * NOTE: all types in range <b>from 1 to 1000 are reserved</b> for
     * internal GridGain events and should not be used by user-defined events.
     *
     * @see GridTaskEvent
     */
    public static final int EVT_TASK_FAILED = 22;

    /**
     * Built-in event type: task timed out.
     * <p>
     * NOTE: all types in range <b>from 1 to 1000 are reserved</b> for
     * internal GridGain events and should not be used by user-defined events.
     *
     * @see GridTaskEvent
     */
    public static final int EVT_TASK_TIMEDOUT = 23;

    /**
     * Built-in event type: task session attribute set.
     * <p>
     * NOTE: all types in range <b>from 1 to 1000 are reserved</b> for
     * internal GridGain events and should not be used by user-defined events.
     *
     * @see GridTaskEvent
     */
    public static final int EVT_TASK_SESSION_ATTR_SET = 24;

    /**
     * Built-in event type: task reduced.
     * <p>
     * NOTE: all types in range <b>from 1 to 1000 are reserved</b> for
     * internal GridGain events and should not be used by user-defined events.
     */
    public static final int EVT_TASK_REDUCED = 25;

    /**
     * Built-in event type: non-task class deployed.
     * <p>
     * NOTE: all types in range <b>from 1 to 1000 are reserved</b> for
     * internal GridGain events and should not be used by user-defined events.
     *
     * @see GridDeploymentEvent
     */
    public static final int EVT_CLASS_DEPLOYED = 30;

    /**
     * Built-in event type: non-task class undeployed.
     * <p>
     * NOTE: all types in range <b>from 1 to 1000 are reserved</b> for
     * internal GridGain events and should not be used by user-defined events.
     *
     * @see GridDeploymentEvent
     */
    public static final int EVT_CLASS_UNDEPLOYED = 31;

    /**
     * Built-in event type: non-task class deployment failed.
     * <p>
     * NOTE: all types in range <b>from 1 to 1000 are reserved</b> for
     * internal GridGain events and should not be used by user-defined events.
     *
     * @see GridDeploymentEvent
     */
    public static final int EVT_CLASS_DEPLOY_FAILED = 32;

    /**
     * Built-in event type: task deployed.
     * <p>
     * NOTE: all types in range <b>from 1 to 1000 are reserved</b> for
     * internal GridGain events and should not be used by user-defined events.
     *
     * @see GridDeploymentEvent
     */
    public static final int EVT_TASK_DEPLOYED = 33;

    /**
     * Built-in event type: task undeployed.
     * <p>
     * NOTE: all types in range <b>from 1 to 1000 are reserved</b> for
     * internal GridGain events and should not be used by user-defined events.
     *
     * @see GridDeploymentEvent
     */
    public static final int EVT_TASK_UNDEPLOYED = 34;

    /**
     * Built-in event type: task deployment failed.
     * <p>
     * NOTE: all types in range <b>from 1 to 1000 are reserved</b> for
     * internal GridGain events and should not be used by user-defined events.
     *
     * @see GridDeploymentEvent
     */
    public static final int EVT_TASK_DEPLOY_FAILED = 35;

    /**
     * Built-in event type: grid job was mapped in
     * {@link GridComputeTask#map(List, Object)} method.
     * <p>
     * NOTE: all types in range <b>from 1 to 1000 are reserved</b> for
     * internal GridGain events and should not be used by user-defined events.
     *
     * @see GridJobEvent
     */
    public static final int EVT_JOB_MAPPED = 40;

    /**
     * Built-in event type: grid job result was received by
     * {@link GridComputeTask#result(GridComputeJobResult, List)} method.
     * <p>
     * NOTE: all types in range <b>from 1 to 1000 are reserved</b> for
     * internal GridGain events and should not be used by user-defined events.
     *
     * @see GridJobEvent
     */
    public static final int EVT_JOB_RESULTED = 41;

    /**
     * Built-in event type: grid job failed over.
     * <p>
     * NOTE: all types in range <b>from 1 to 1000 are reserved</b> for
     * internal GridGain events and should not be used by user-defined events.
     *
     * @see GridJobEvent
     */
    public static final int EVT_JOB_FAILED_OVER = 43;

    /**
     * Built-in event type: grid job started.
     * <p>
     * NOTE: all types in range <b>from 1 to 1000 are reserved</b> for
     * internal GridGain events and should not be used by user-defined events.
     *
     * @see GridJobEvent
     */
    public static final int EVT_JOB_STARTED = 44;

    /**
     * Built-in event type: grid job finished.
     * <br>
     * Job has successfully completed and produced a result which from the user perspective
     * can still be either negative or positive.
     * <p>
     * NOTE: all types in range <b>from 1 to 1000 are reserved</b> for
     * internal GridGain events and should not be used by user-defined events.
     *
     * @see GridJobEvent
     */
    public static final int EVT_JOB_FINISHED = 45;

    /**
     * Built-in event type: grid job timed out.
     * <p>
     * NOTE: all types in range <b>from 1 to 1000 are reserved</b> for
     * internal GridGain events and should not be used by user-defined events.
     *
     * @see GridJobEvent
     */
    public static final int EVT_JOB_TIMEDOUT = 46;

    /**
     * Built-in event type: grid job rejected during collision resolution.
     * <p>
     * NOTE: all types in range <b>from 1 to 1000 are reserved</b> for
     * internal GridGain events and should not be used by user-defined events.
     *
     * @see GridJobEvent
     */
    public static final int EVT_JOB_REJECTED = 47;

    /**
     * Built-in event type: grid job failed.
     * <br>
     * Job has failed. This means that there was some error event during job execution
     * and job did not produce a result.
     * <p>
     * NOTE: all types in range <b>from 1 to 1000 are reserved</b> for
     * internal GridGain events and should not be used by user-defined events.
     *
     * @see GridJobEvent
     */
    public static final int EVT_JOB_FAILED = 48;

    /**
     * Built-in event type: grid job queued.
     * <br>
     * Job arrived for execution and has been queued (added to passive queue during
     * collision resolution).
     * <p>
     * NOTE: all types in range <b>from 1 to 1000 are reserved</b> for
     * internal GridGain events and should not be used by user-defined events.
     *
     * @see GridJobEvent
     */
    public static final int EVT_JOB_QUEUED = 49;

    /**
     * Built-in event type: grid job cancelled.
     * <p>
     * NOTE: all types in range <b>from 1 to 1000 are reserved</b> for
     * internal GridGain events and should not be used by user-defined events.
     *
     * @see GridJobEvent
     */
    public static final int EVT_JOB_CANCELLED = 50;

    /**
      * Built-in event type: entry created.
      * <p>
      * NOTE: all types in range <b>from 1 to 1000 are reserved</b> for
      * internal GridGain events and should not be used by user-defined events.
      */
     public static final int EVT_CACHE_ENTRY_CREATED = 60;

     /**
      * Built-in event type: entry destroyed.
      * <p>
      * NOTE: all types in range <b>from 1 to 1000 are reserved</b> for
      * internal GridGain events and should not be used by user-defined events.
      */
     public static final int EVT_CACHE_ENTRY_DESTROYED = 61;

    /**
     * Built-in event type: entry evicted.
     * <p>
     * NOTE: all types in range <b>from 1 to 1000 are reserved</b> for
     * internal GridGain events and should not be used by user-defined events.
     */
     public static final int EVT_CACHE_ENTRY_EVICTED = 62;

     /**
      * Built-in event type: object put.
      * <p>
      * NOTE: all types in range <b>from 1 to 1000 are reserved</b> for
      * internal GridGain events and should not be used by user-defined events.
      */
     public static final int EVT_CACHE_OBJECT_PUT = 63;

     /**
      * Built-in event type: object read.
      * <p>
      * NOTE: all types in range <b>from 1 to 1000 are reserved</b> for
      * internal GridGain events and should not be used by user-defined events.
      */
     public static final int EVT_CACHE_OBJECT_READ = 64;

     /**
      * Built-in event type: object removed.
      * <p>
      * NOTE: all types in range <b>from 1 to 1000 are reserved</b> for
      * internal GridGain events and should not be used by user-defined events.
      */
     public static final int EVT_CACHE_OBJECT_REMOVED = 65;

     /**
      * Built-in event type: object locked.
      * <p>
      * NOTE: all types in range <b>from 1 to 1000 are reserved</b> for
      * internal GridGain events and should not be used by user-defined events.
      */
     public static final int EVT_CACHE_OBJECT_LOCKED = 66;

     /**
      * Built-in event type: object unlocked.
      * <p>
      * NOTE: all types in range <b>from 1 to 1000 are reserved</b> for
      * internal GridGain events and should not be used by user-defined events.
      */
     public static final int EVT_CACHE_OBJECT_UNLOCKED = 67;

    /**
     * Built-in event type: cache object swapped from swap storage.
     * <p>
     * NOTE: all types in range <b>from 1 to 1000 are reserved</b> for
     * internal GridGain events and should not be used by user-defined events.
     */
    public static final int EVT_CACHE_OBJECT_SWAPPED = 68;

    /**
     * Built-in event type: cache object unswapped from swap storage.
     * <p>
     * NOTE: all types in range <b>from 1 to 1000 are reserved</b> for
     * internal GridGain events and should not be used by user-defined events.
     */
    public static final int EVT_CACHE_OBJECT_UNSWAPPED = 69;

    /**
     * Built-in event type: cache object was expired when reading it.
     * <p>
     * NOTE: all types in range <b>from 1 to 1000 are reserved</b> for
     * internal GridGain events and should not be used by user-defined events.
     */
    public static final int EVT_CACHE_OBJECT_EXPIRED = 70;

    /**
     * Built-in event type: swap space data read.
     * <p>
     * NOTE: all types in range <b>from 1 to 1000 are reserved</b> for
     * internal GridGain events and should not be used by user-defined events.
     *
     * @see GridSwapSpaceEvent
     */
    public static final int EVT_SWAP_SPACE_DATA_READ = 71;

    /**
     * Built-in event type: swap space data stored.
     * <p>
     * NOTE: all types in range <b>from 1 to 1000 are reserved</b> for
     * internal GridGain events and should not be used by user-defined events.
     *
     * @see GridSwapSpaceEvent
     */
    public static final int EVT_SWAP_SPACE_DATA_STORED = 72;

    /**
     * Built-in event type: swap space data removed.
     * <p>
     * NOTE: all types in range <b>from 1 to 1000 are reserved</b> for
     * internal GridGain events and should not be used by user-defined events.
     *
     * @see GridSwapSpaceEvent
     */
    public static final int EVT_SWAP_SPACE_DATA_REMOVED = 73;

    /**
     * Built-in event type: swap space cleared.
     * <p>
     * NOTE: all types in range <b>from 1 to 1000 are reserved</b> for
     * internal GridGain events and should not be used by user-defined events.
     *
     * @see GridSwapSpaceEvent
     */
    public static final int EVT_SWAP_SPACE_CLEARED = 74;

    /**
     * Built-in event type: swap space data evicted.
     * <p>
     * NOTE: all types in range <b>from 1 to 1000 are reserved</b> for
     * internal GridGain events and should not be used by user-defined events.
     *
     * @see GridSwapSpaceEvent
     */
    public static final int EVT_SWAP_SPACE_DATA_EVICTED = 75;

    /**
     * Built-in event type: cache object stored in off-heap storage.
     * <p>
     * NOTE: all types in range <b>from 1 to 1000 are reserved</b> for
     * internal GridGain events and should not be used by user-defined events.
     */
    public static final int EVT_CACHE_OBJECT_TO_OFFHEAP = 76;

    /**
     * Built-in event type: cache object moved from off-heap storage back into memory.
     * <p>
     * NOTE: all types in range <b>from 1 to 1000 are reserved</b> for
     * internal GridGain events and should not be used by user-defined events.
     */
    public static final int EVT_CACHE_OBJECT_FROM_OFFHEAP = 77;

    /**
     * Built-in event type: cache preload started.
     * <p>
     * NOTE: all types in range <b>from 1 to 1000 are reserved</b> for
     * internal GridGain events and should not be used by user-defined events.
     *
     * @see GridSwapSpaceEvent
     */
    public static final int EVT_CACHE_PRELOAD_STARTED = 80;

    /**
     * Built-in event type: cache preload stopped.
     * <p>
     * NOTE: all types in range <b>from 1 to 1000 are reserved</b> for
     * internal GridGain events and should not be used by user-defined events.
     *
     * @see GridSwapSpaceEvent
     */
    public static final int EVT_CACHE_PRELOAD_STOPPED = 81;

    /**
     * Built-in event type: cache partition loaded.
     * <p>
     * NOTE: all types in range <b>from 1 to 1000 are reserved</b> for
     * internal GridGain events and should not be used by user-defined events.
     *
     * @see GridSwapSpaceEvent
     */
    public static final int EVT_CACHE_PRELOAD_PART_LOADED = 82;

    /**
     * Built-in event type: cache partition unloaded.
     * <p>
     * NOTE: all types in range <b>from 1 to 1000 are reserved</b> for
     * internal GridGain events and should not be used by user-defined events.
     */
    public static final int EVT_CACHE_PRELOAD_PART_UNLOADED = 83;

    /**
     * Built-in event type: cache entry preloaded.
     * <p>
     * NOTE: all types in range <b>from 1 to 1000 are reserved</b> for
     * internal GridGain events and should not be used by user-defined events.
     */
    public static final int EVT_CACHE_PRELOAD_OBJECT_LOADED = 84;

    /**
     * Built-in event type: cache entry unloaded.
     * <p>
     * NOTE: all types in range <b>from 1 to 1000 are reserved</b> for
     * internal GridGain events and should not be used by user-defined events.
     */
    public static final int EVT_CACHE_PRELOAD_OBJECT_UNLOADED = 85;

    /**
     * Built-in event type: {@code SQL} query executed.
     * <p>
     * NOTE: all types in range <b>from 1 to 1000 are reserved</b> for
     * internal GridGain events and should not be used by user-defined events.
     *
     * @deprecated Not used in current version of GridGain (replaced with {@link #EVT_CACHE_QUERY_EXECUTED}).
     */
    @SuppressWarnings("UnusedDeclaration")
    @Deprecated
    public static final int EVT_CACHE_SQL_QUERY_EXECUTED = 86;

    /**
     * Built-in event type: {@code SQL fields} query executed.
     * <p>
     * NOTE: all types in range <b>from 1 to 1000 are reserved</b> for
     * internal GridGain events and should not be used by user-defined events.
     *
     * @deprecated Not used in current version of GridGain (replaced with {@link #EVT_CACHE_QUERY_EXECUTED}).
     */
    @SuppressWarnings("UnusedDeclaration")
    @Deprecated
    public static final int EVT_CACHE_SQL_FIELDS_QUERY_EXECUTED = 87;

    /**
     * Built-in event type: {@code full text} query executed.
     * <p>
     * NOTE: all types in range <b>from 1 to 1000 are reserved</b> for
     * internal GridGain events and should not be used by user-defined events.
     *
     * @deprecated Not used in current version of GridGain (replaced with {@link #EVT_CACHE_QUERY_EXECUTED}).
     */
    @SuppressWarnings("UnusedDeclaration")
    @Deprecated
    public static final int EVT_CACHE_FULL_TEXT_QUERY_EXECUTED = 88;

    /**
     * Built-in event type: {@code scan} query executed.
     * <p>
     * NOTE: all types in range <b>from 1 to 1000 are reserved</b> for
     * internal GridGain events and should not be used by user-defined events.
     *
     * @deprecated Not used in current version of GridGain (replaced with {@link #EVT_CACHE_QUERY_EXECUTED}).
     */
    @SuppressWarnings("UnusedDeclaration")
    @Deprecated
    public static final int EVT_CACHE_SCAN_QUERY_EXECUTED = 89;

    /**
     * Built-in event type: {@code continuous} query executed.
     * <p>
     * NOTE: all types in range <b>from 1 to 1000 are reserved</b> for
     * internal GridGain events and should not be used by user-defined events.
     *
     * @deprecated Not used in current version of GridGain (replaced with {@link #EVT_CACHE_QUERY_EXECUTED}).
     */
    @SuppressWarnings("UnusedDeclaration")
    @Deprecated
    public static final int EVT_CACHE_CONTINUOUS_QUERY_EXECUTED = 90;

    /**
     * Built-in event type: {@code SQL} query entry read.
     * <p>
     * NOTE: all types in range <b>from 1 to 1000 are reserved</b> for
     * internal GridGain events and should not be used by user-defined events.
     *
     * @deprecated Not used in current version of GridGain (replaced with {@link #EVT_CACHE_QUERY_OBJECT_READ}).
     */
    @SuppressWarnings("UnusedDeclaration")
    @Deprecated
    public static final int EVT_CACHE_SQL_QUERY_OBJECT_READ = 91;

    /**
     * Built-in event type: {@code SQL fields} query result set row read.
     * <p>
     * NOTE: all types in range <b>from 1 to 1000 are reserved</b> for
     * internal GridGain events and should not be used by user-defined events.
     *
     * @deprecated Not used in current version of GridGain (replaced with {@link #EVT_CACHE_QUERY_OBJECT_READ}).
     */
    @SuppressWarnings("UnusedDeclaration")
    @Deprecated
    public static final int EVT_CACHE_SQL_FIELDS_QUERY_OBJECT_READ = 92;

    /**
     * Built-in event type: {@code full text} query entry read.
     * <p>
     * NOTE: all types in range <b>from 1 to 1000 are reserved</b> for
     * internal GridGain events and should not be used by user-defined events.
     *
     * @deprecated Not used in current version of GridGain (replaced with {@link #EVT_CACHE_QUERY_OBJECT_READ}).
     */
    @SuppressWarnings("UnusedDeclaration")
    @Deprecated
    public static final int EVT_CACHE_FULL_TEXT_QUERY_OBJECT_READ = 93;

    /**
     * Built-in event type: {@code scan} query entry read.
     * <p>
     * NOTE: all types in range <b>from 1 to 1000 are reserved</b> for
     * internal GridGain events and should not be used by user-defined events.
     *
     * @deprecated Not used in current version of GridGain (replaced with {@link #EVT_CACHE_QUERY_OBJECT_READ}).
     */
    @SuppressWarnings("UnusedDeclaration")
    @Deprecated
    public static final int EVT_CACHE_SCAN_QUERY_OBJECT_READ = 94;

    /**
     * Built-in event type: {@code continuous} query entry read.
     * <p>
     * NOTE: all types in range <b>from 1 to 1000 are reserved</b> for
     * internal GridGain events and should not be used by user-defined events.
     *
     * @deprecated Not used in current version of GridGain (replaced with {@link #EVT_CACHE_QUERY_OBJECT_READ}).
     */
    @SuppressWarnings("UnusedDeclaration")
    @Deprecated
    public static final int EVT_CACHE_CONTINUOUS_QUERY_OBJECT_READ = 95;

    /**
     * Built-in event type: query executed.
     * <p>
     * NOTE: all types in range <b>from 1 to 1000 are reserved</b> for
     * internal GridGain events and should not be used by user-defined events.
     */
    public static final int EVT_CACHE_QUERY_EXECUTED = 96;

    /**
     * Built-in event type: query entry read.
     * <p>
     * NOTE: all types in range <b>from 1 to 1000 are reserved</b> for
     * internal GridGain events and should not be used by user-defined events.
     */
    public static final int EVT_CACHE_QUERY_OBJECT_READ = 97;

    /**
     * Built-in event type: license violation detected.
     * <p>
     * NOTE: all types in range <b>from 1 to 1000 are reserved</b> for
     * internal GridGain events and should not be used by user-defined events.
     *
     * @see GridLicenseEvent
     */
    public static final int EVT_LIC_VIOLATION = 108;

    /**
     * Built-in event type: license violation cleared.
     * <p>
     * NOTE: all types in range <b>from 1 to 1000 are reserved</b> for
     * internal GridGain events and should not be used by user-defined events.
     *
     * @see GridLicenseEvent
     */
    public static final int EVT_LIC_CLEARED = 109;

    /**
     * Built-in event type: license violation grace period is expired.
     * <p>
     * NOTE: all types in range <b>from 1 to 1000 are reserved</b> for
     * internal GridGain events and should not be used by user-defined events.
     *
     * @see GridLicenseEvent
     */
    public static final int EVT_LIC_GRACE_EXPIRED = 110;

    /**
     * Built-in event type: authentication succeed.
     * <p>
     * Authentication procedure succeed. This event is triggered every time
     * an authentication procedure finished without exception.
     * <p>
     * NOTE: all types in range <b>from 1 to 1000 are reserved</b> for
     * internal GridGain events and should not be used by user-defined events.
     *
     * @see GridAuthenticationEvent
     */
    public static final int EVT_AUTHENTICATION_SUCCEEDED = 111;

    /**
     * Built-in event type: authentication failed.
     * <p>
     * Authentication procedure failed. This means that  there was some error event
     * during authentication procedure and authentication procedure was not successful.
     * <p>
     * NOTE: all types in range <b>from 1 to 1000 are reserved</b> for
     * internal GridGain events and should not be used by user-defined events.
     *
     * @see GridAuthenticationEvent
     */
    public static final int EVT_AUTHENTICATION_FAILED = 112;

    /**
     * Built-in event type: secure session validation succeed.
     * <p>
     * Secure session validation succeed. This event is triggered every time
     * a validation of secure session procedure finished without exception.
     * <p>
     * NOTE: all types in range <b>from 1 to 1000 are reserved</b> for
     * internal GridGain events and should not be used by user-defined events.
     *
     * @see GridSecureSessionEvent
     */
    public static final int EVT_SECURE_SESSION_VALIDATION_SUCCEEDED = 113;

    /**
     * Built-in event type: secure session validation failed.
     * <br>
     * Secure session validation failed. This means that  there was some error event
     * during secure session validation procedure and validation was not succeed.
     * <p>
     * NOTE: all types in range <b>from 1 to 1000 are reserved</b> for
     * internal GridGain events and should not be used by user-defined events.
     *
     * @see GridSecureSessionEvent
     */
    public static final int EVT_SECURE_SESSION_VALIDATION_FAILED = 114;

    /**
     * Built-in event type: Visor detects that some events were evicted from events buffer since last poll.
     * <p>
     * NOTE: all types in range <b>from 1 to 1000 are reserved</b> for
     * internal GridGain events and should not be used by user-defined events.
     */
    public static final int EVT_VISOR_EVENTS_LOST = 115;

    /**
     * Built-in event type: GGFS file created.
     * <p>
     * Fired when GGFS component creates new file.
     * <p>
     * NOTE: all types in range <b>from 1 to 1000 are reserved</b> for
     * internal GridGain events and should not be used by user-defined events.
     *
     * @see GridGgfsEvent
     */
    public static final int EVT_GGFS_FILE_CREATED = 116;

    /**
     * Built-in event type: GGFS file renamed.
     * <p>
     * Fired when GGFS component renames an existing file.
     * <p>
     * NOTE: all types in range <b>from 1 to 1000 are reserved</b> for
     * internal GridGain events and should not be used by user-defined events.
     *
     * @see GridGgfsEvent
     */
    public static final int EVT_GGFS_FILE_RENAMED = 117;

    /**
     * Built-in event type: GGFS file deleted.
     * <p>
     * Fired when GGFS component deletes a file.
     * <p>
     * NOTE: all types in range <b>from 1 to 1000 are reserved</b> for
     * internal GridGain events and should not be used by user-defined events.
     *
     * @see GridGgfsEvent
     */
    public static final int EVT_GGFS_FILE_DELETED = 118;

    /**
     * Built-in event type: GGFS file opened for reading.
     * <p>
     * Fired when GGFS file is opened for reading.
     * <p>
     * NOTE: all types in range <b>from 1 to 1000 are reserved</b> for
     * internal GridGain events and should not be used by user-defined events.
     *
     * @see GridGgfsEvent
     */
    public static final int EVT_GGFS_FILE_OPENED_READ = 119;

    /**
     * Built-in event type: GGFS file opened for writing.
     * <p>
     * Fired when GGFS file is opened for writing.
     * <p>
     * NOTE: all types in range <b>from 1 to 1000 are reserved</b> for
     * internal GridGain events and should not be used by user-defined events.
     *
     * @see GridGgfsEvent
     */
    public static final int EVT_GGFS_FILE_OPENED_WRITE = 120;

    /**
     * Built-in event type: GGFS file or directory metadata updated.
     * <p>
     * Fired when GGFS file or directory metadata is updated.
     * <p>
     * NOTE: all types in range <b>from 1 to 1000 are reserved</b> for
     * internal GridGain events and should not be used by user-defined events.
     *
     * @see GridGgfsEvent
     */
    public static final int EVT_GGFS_META_UPDATED = 121;

    /**
     * Built-in event type: GGFS file closed.
     * <p>
     * Fired when GGFS file is closed.
     * <p>
     * NOTE: all types in range <b>from 1 to 1000 are reserved</b> for
     * internal GridGain events and should not be used by user-defined events.
     *
     * @see GridGgfsEvent
     */
    public static final int EVT_GGFS_FILE_CLOSED_WRITE = 122;

    /**
     * Built-in event type: GGFS file closed.
     * <p>
     * Fired when GGFS file is closed.
     * <p>
     * NOTE: all types in range <b>from 1 to 1000 are reserved</b> for
     * internal GridGain events and should not be used by user-defined events.
     *
     * @see GridGgfsEvent
     */
    public static final int EVT_GGFS_FILE_CLOSED_READ = 123;

    /**
     * Built-in event type: GGFS directory created.
     * <p>
     * Fired when GGFS component creates new directory.
     * <p>
     * NOTE: all types in range <b>from 1 to 1000 are reserved</b> for
     * internal GridGain events and should not be used by user-defined events.
     *
     * @see GridGgfsEvent
     */
    public static final int EVT_GGFS_DIR_CREATED = 124;

    /**
     * Built-in event type: GGFS directory renamed.
     * <p>
     * Fired when GGFS component renames an existing directory.
     * <p>
     * NOTE: all types in range <b>from 1 to 1000 are reserved</b> for
     * internal GridGain events and should not be used by user-defined events.
     *
     * @see GridGgfsEvent
     */
    public static final int EVT_GGFS_DIR_RENAMED = 125;

    /**
     * Built-in event type: GGFS directory deleted.
     * <p>
     * Fired when GGFS component deletes a directory.
     * <p>
     * NOTE: all types in range <b>from 1 to 1000 are reserved</b> for
     * internal GridGain events and should not be used by user-defined events.
     *
     * @see GridGgfsEvent
     */
    public static final int EVT_GGFS_DIR_DELETED = 126;

    /**
     * Built-in event type: GGFS file purged.
     * <p>
     * Fired when GGFS file data was actually removed from cache.
     * <p>
     * NOTE: all types in range <b>from 1 to 1000 are reserved</b> for
     * internal GridGain events and should not be used by user-defined events.
     *
     * @see GridGgfsEvent
     */
    public static final int EVT_GGFS_FILE_PURGED = 127;

    /**
     * Built-in event type: authorization succeed.
     * <p>
     * Authorization procedure succeed. This event is triggered every time
     * an authorization procedure finished without exception.
     * <p>
     * NOTE: all types in range <b>from 1 to 1000 are reserved</b> for
     * internal GridGain events and should not be used by user-defined events.
     *
     * @see GridAuthorizationEvent
     */
    public static final int EVT_AUTHORIZATION_SUCCEEDED = 128;

    /**
     * Built-in event type: authorization failed.
     * <p>
     * Authorization procedure failed. This means that  there was some error event
     * during authorization procedure and authorization procedure was not successful.
     * <p>
     * NOTE: all types in range <b>from 1 to 1000 are reserved</b> for
     * internal GridGain events and should not be used by user-defined events.
     *
     * @see GridAuthorizationEvent
     */
    public static final int EVT_AUTHORIZATION_FAILED = 129;

    /**
     * All license events. This array can be directly passed into
     * {@link GridEvents#localListen(GridPredicate, int...)} method to
     * subscribe to all license events.
     *
     * @see GridLicenseEvent
     */
    public static final int[] EVTS_LICENSE = {
        EVT_LIC_CLEARED,
        EVT_LIC_VIOLATION,
        EVT_LIC_GRACE_EXPIRED
    };

    /**
     * All checkpoint events. This array can be directly passed into
     * {@link GridEvents#localListen(GridPredicate, int...)} method to
     * subscribe to all checkpoint events.
     *
     * @see GridCheckpointEvent
     */
    public static final int[] EVTS_CHECKPOINT = {
        EVT_CHECKPOINT_SAVED,
        EVT_CHECKPOINT_LOADED,
        EVT_CHECKPOINT_REMOVED
    };

    /**
     * All deployment events. This array can be directly passed into
     * {@link GridEvents#localListen(GridPredicate, int...)} method to
     * subscribe to all deployment events.
     *
     * @see GridDeploymentEvent
     */
    public static final int[] EVTS_DEPLOYMENT = {
        EVT_CLASS_DEPLOYED,
        EVT_CLASS_UNDEPLOYED,
        EVT_CLASS_DEPLOY_FAILED,
        EVT_TASK_DEPLOYED,
        EVT_TASK_UNDEPLOYED,
        EVT_TASK_DEPLOY_FAILED
    };

    /**
     * All events indicating an error or failure condition. It is convenient to use
     * when fetching all events indicating error or failure.
     */
    public static final int[] EVTS_ERROR = {
        EVT_JOB_TIMEDOUT,
        EVT_JOB_FAILED,
        EVT_JOB_FAILED_OVER,
        EVT_JOB_REJECTED,
        EVT_JOB_CANCELLED,
        EVT_TASK_TIMEDOUT,
        EVT_TASK_FAILED,
        EVT_CLASS_DEPLOY_FAILED,
        EVT_TASK_DEPLOY_FAILED,
        EVT_TASK_DEPLOYED,
        EVT_TASK_UNDEPLOYED,
        EVT_LIC_CLEARED,
        EVT_LIC_VIOLATION,
        EVT_LIC_GRACE_EXPIRED,
        EVT_CACHE_PRELOAD_STARTED,
        EVT_CACHE_PRELOAD_STOPPED
    };

    /**
     * All discovery events <b>except</b> for {@link #EVT_NODE_METRICS_UPDATED}. Subscription to
     * {@link #EVT_NODE_METRICS_UPDATED} can generate massive amount of event processing in most cases
     * is not necessary. If this event is indeed required you can subscribe to it individually or use
     * {@link #EVTS_DISCOVERY_ALL} array.
     * <p>
     * This array can be directly passed into
     * {@link GridEvents#localListen(GridPredicate, int...)} method to
     * subscribe to all discovery events <b>except</b> for {@link #EVT_NODE_METRICS_UPDATED}.
     *
     * @see GridDiscoveryEvent
     */
    public static final int[] EVTS_DISCOVERY = {
        EVT_NODE_JOINED,
        EVT_NODE_LEFT,
        EVT_NODE_FAILED,
        EVT_NODE_SEGMENTED,
        EVT_CLIENT_NODE_DISCONNECTED,
        EVT_CLIENT_NODE_RECONNECTED
    };

    /**
     * All discovery events. This array can be directly passed into
     * {@link GridEvents#localListen(GridPredicate, int...)} method to
     * subscribe to all discovery events.
     *
     * @see GridDiscoveryEvent
     */
    public static final int[] EVTS_DISCOVERY_ALL = {
        EVT_NODE_JOINED,
        EVT_NODE_LEFT,
        EVT_NODE_FAILED,
        EVT_NODE_SEGMENTED,
        EVT_NODE_METRICS_UPDATED,
        EVT_CLIENT_NODE_DISCONNECTED,
        EVT_CLIENT_NODE_RECONNECTED
    };

    /**
     * All grid job execution events. This array can be directly passed into
     * {@link GridEvents#localListen(GridPredicate, int...)} method to
     * subscribe to all grid job execution events.
     *
     * @see GridJobEvent
     */
    public static final int[] EVTS_JOB_EXECUTION = {
        EVT_JOB_MAPPED,
        EVT_JOB_RESULTED,+
        EVT_JOB_FAILED_OVER,
        EVT_JOB_STARTED,
        EVT_JOB_FINISHED,
        EVT_JOB_TIMEDOUT,
        EVT_JOB_REJECTED,
        EVT_JOB_FAILED,
        EVT_JOB_QUEUED,
        EVT_JOB_CANCELLED
    };

    /**
     * All grid task execution events. This array can be directly passed into
     * {@link GridEvents#localListen(GridPredicate, int...)} method to
     * subscribe to all grid task execution events.
     *
     * @see GridTaskEvent
     */
    public static final int[] EVTS_TASK_EXECUTION = {
        EVT_TASK_STARTED,
        EVT_TASK_FINISHED,
        EVT_TASK_FAILED,
        EVT_TASK_TIMEDOUT,
        EVT_TASK_SESSION_ATTR_SET,
        EVT_TASK_REDUCED
    };

    /**
     * All cache events. This array can be directly passed into
     * {@link GridEvents#localListen(GridPredicate, int...)} method to
     * subscribe to all cache events.
     */
    public static final int[] EVTS_CACHE = {
        EVT_CACHE_ENTRY_CREATED,
        EVT_CACHE_ENTRY_DESTROYED,
        EVT_CACHE_OBJECT_PUT,
        EVT_CACHE_OBJECT_READ,
        EVT_CACHE_OBJECT_REMOVED,
        EVT_CACHE_OBJECT_LOCKED,
        EVT_CACHE_OBJECT_UNLOCKED,
        EVT_CACHE_OBJECT_SWAPPED,
        EVT_CACHE_OBJECT_UNSWAPPED,
        EVT_CACHE_OBJECT_EXPIRED
    };

    /**
     * All cache preload events. This array can be directly passed into
     * {@link GridEvents#localListen(GridPredicate, int...)} method to
     * subscribe to all cache preload events.
     */
    public static final int[] EVTS_CACHE_PRELOAD = {
        EVT_CACHE_PRELOAD_STARTED,
        EVT_CACHE_PRELOAD_STOPPED,
        EVT_CACHE_PRELOAD_PART_LOADED,
        EVT_CACHE_PRELOAD_PART_UNLOADED,
        EVT_CACHE_PRELOAD_OBJECT_LOADED,
        EVT_CACHE_PRELOAD_OBJECT_UNLOADED
    };

    /**
     * All cache query events. This array can be directly passed into
     * {@link GridEvents#localListen(GridPredicate, int...)} method to
     * subscribe to all cache query events.
     */
    public static final int[] EVTS_CACHE_QUERY = {
        EVT_CACHE_QUERY_EXECUTED,
        EVT_CACHE_QUERY_OBJECT_READ
    };

    /**
     * All swap space events. This array can be directly passed into
     * {@link GridEvents#localListen(GridPredicate, int...)} method to
     * subscribe to all cloud events.
     *
     * @see GridSwapSpaceEvent
     */
    public static final int[] EVTS_SWAPSPACE = {
        EVT_SWAP_SPACE_CLEARED,
        EVT_SWAP_SPACE_DATA_REMOVED,
        EVT_SWAP_SPACE_DATA_READ,
        EVT_SWAP_SPACE_DATA_STORED,
        EVT_SWAP_SPACE_DATA_EVICTED
    };

    /**
     * All authentication events. This array can be directly passed into
     * {@link GridEvents#localListen(GridPredicate, int...)} method to
     * subscribe to all cloud events.
     *
     * @see GridAuthenticationEvent
     */
    public static final int[] EVTS_AUTHENTICATION = {
        EVT_AUTHENTICATION_SUCCEEDED,
        EVT_AUTHENTICATION_FAILED
    };

    /**
     * All authorization events. This array can be directly passed into
     * {@link GridEvents#localListen(GridPredicate, int...)} method to
     * subscribe to all cloud events.
     *
     * @see GridAuthenticationEvent
     */
    public static final int[] EVTS_AUTHORIZATION = {
        EVT_AUTHORIZATION_SUCCEEDED,
        EVT_AUTHORIZATION_FAILED
    };

    /**
     * All secure session events. This array can be directly passed into
     * {@link GridEvents#localListen(GridPredicate, int...)} method to
     * subscribe to all GGFS events.
     *
     * @see GridGgfsEvent
     */
    public static final int[] EVTS_SECURE_SESSION = {
        EVT_SECURE_SESSION_VALIDATION_SUCCEEDED,
        EVT_SECURE_SESSION_VALIDATION_FAILED
    };

    /**
     * All GGFS events. This array can be directly passed into
     * {@link GridEvents#localListen(GridPredicate, int...)} method to
     * subscribe to all cloud events.
     *
     * @see GridSecureSessionEvent
     */
    public static final int[] EVTS_GGFS = {
        EVT_GGFS_FILE_CREATED,
        EVT_GGFS_FILE_RENAMED,
        EVT_GGFS_FILE_DELETED,
        EVT_GGFS_FILE_OPENED_READ,
        EVT_GGFS_FILE_OPENED_WRITE,
        EVT_GGFS_FILE_CLOSED_WRITE,
        EVT_GGFS_FILE_CLOSED_READ,
        EVT_GGFS_FILE_PURGED,
        EVT_GGFS_META_UPDATED,
        EVT_GGFS_DIR_CREATED,
        EVT_GGFS_DIR_RENAMED,
        EVT_GGFS_DIR_DELETED,
    };

    /**
     * All GridGain events (<b>including</b> metric update event).
     */
    public static final int[] EVTS_ALL = U.gridEvents();

    /**
     * All GridGain events (<b>excluding</b> metric update event).
     */
    public static final int[] EVTS_ALL_MINUS_METRIC_UPDATE = U.gridEvents(EVT_NODE_METRICS_UPDATED);
}<|MERGE_RESOLUTION|>--- conflicted
+++ resolved
@@ -151,29 +151,11 @@
      */
     public static final int EVT_NODE_SEGMENTED = 14;
 
-    /**
-<<<<<<< HEAD
-     * Built-in event type: local node reconnected.
-     * <br>
-     * Generated when node reconnects to grid topology after being disconnected from.
-     * <p>
-     * NOTE: all types in range <b>from 1 to 1000 are reserved</b> for
-     * internal GridGain events and should not be used by user-defined events.
-     *
-     * @see GridDiscoveryEvent
-     * @deprecated This event has no effect in current version of GridGain and
-     *      will be removed in the next major release.
-     */
-    @Deprecated
-    public static final int EVT_NODE_RECONNECTED = 15;
-
     public static final int EVT_CLIENT_NODE_DISCONNECTED = 16;
 
     public static final int EVT_CLIENT_NODE_RECONNECTED = 17;
 
     /**
-=======
->>>>>>> 0703d66a
      * Built-in event type: task started.
      * <p>
      * NOTE: all types in range <b>from 1 to 1000 are reserved</b> for
