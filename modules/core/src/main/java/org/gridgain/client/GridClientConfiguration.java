/* @java.file.header */

/*  _________        _____ __________________        _____
 *  __  ____/___________(_)______  /__  ____/______ ____(_)_______
 *  _  / __  __  ___/__  / _  __  / _  / __  _  __ `/__  / __  __ \
 *  / /_/ /  _  /    _  /  / /_/ /  / /_/ /  / /_/ / _  /  _  / / /
 *  \____/   /_/     /_/   \_,__/   \____/   \__,_/  /_/   /_/ /_/
 */

package org.gridgain.client;

import org.gridgain.client.balancer.*;
import org.gridgain.client.marshaller.*;
import org.gridgain.client.marshaller.jdk.*;
import org.gridgain.client.marshaller.optimized.*;
import org.gridgain.client.ssl.*;
import org.gridgain.grid.security.*;
import org.gridgain.grid.util.typedef.*;
import org.gridgain.portable.*;
import org.jetbrains.annotations.*;

import java.net.*;
import java.util.*;
import java.util.concurrent.*;

/**
 * Java client configuration.
 */
public class GridClientConfiguration {
    /** Default client protocol. */
    public static final GridClientProtocol DFLT_CLIENT_PROTOCOL = GridClientProtocol.TCP;

    /** Default topology refresh frequency is 2 sec. */
    public static final int DFLT_TOP_REFRESH_FREQ = 2000;

    /** Default maximum time connection can be idle. */
    public static final long DFLT_MAX_CONN_IDLE_TIME = 30000;

    /** Default ping interval in milliseconds. */
    public static final long DFLT_PING_INTERVAL = 5000;

    /** Default ping timeout in milliseconds. */
    public static final long DFLT_PING_TIMEOUT = 7000;

    /** Default connect timeout in milliseconds. */
    public static final int DFLT_CONNECT_TIMEOUT = 10000;

    /** Default flag setting for TCP_NODELAY option. */
    public static final boolean DFLT_TCP_NODELAY = true;

    /** List of servers to connect to. */
    private Collection<String> srvs = Collections.emptySet();

    /** List of routers to connect to. */
    private Collection<String> routers = Collections.emptySet();

    /** Client protocol. */
    private GridClientProtocol proto = DFLT_CLIENT_PROTOCOL;

    /** Socket connect timeout. */
    private int connectTimeout = DFLT_CONNECT_TIMEOUT;

    /** TCP_NODELAY flag. */
    private boolean tcpNoDelay = DFLT_TCP_NODELAY;

    /** SSL context factory  */
    private GridSslContextFactory sslCtxFactory;

    /** Flag indicating whether metrics cache is enabled. */
    private boolean enableMetricsCache = true;

    /** Flag indicating whether attributes cache is enabled. */
    private boolean enableAttrsCache = true;

    /** Flag indicating whether metrics should be automatically fetched. */
    private boolean autoFetchMetrics = true;

    /** Flag indicating whether attributes should be automatically fetched. */
    private boolean autoFetchAttrs = true;

    /** Topology refresh  frequency. */
    private long topRefreshFreq = DFLT_TOP_REFRESH_FREQ;

    /** Max time of connection idleness. */
    private long maxConnIdleTime = DFLT_MAX_CONN_IDLE_TIME;

    /** Ping interval. */
    private long pingInterval = DFLT_PING_INTERVAL;

    /** Ping timeout. */
    private long pingTimeout = DFLT_PING_TIMEOUT;

    /** Default balancer. */
    private GridClientLoadBalancer balancer = new GridClientRandomBalancer();

    /** Collection of data configurations. */
    private Map<String, GridClientDataConfiguration> dataCfgs = Collections.emptyMap();

    /** Credentials. */
    private GridSecurityCredentialsProvider credProvider;

    /** Executor. */
    private ExecutorService executor;

    /** Marshaller. */
    private GridClientMarshaller marshaller = new GridClientOptimizedMarshaller();

<<<<<<< HEAD
    /** Portable configuration. */
    private GridPortableConfiguration portableCfg;
=======
    /** Daemon flag. */
    private boolean daemon;
>>>>>>> 22453b07

    /**
     * Creates default configuration.
     */
    public GridClientConfiguration() {
        // No-op.
    }

    /**
     * Copy constructor.
     *
     * @param cfg Configuration to be copied.
     */
    public GridClientConfiguration(GridClientConfiguration cfg) {
        // Preserve alphabetical order for maintenance;
        autoFetchAttrs = cfg.isAutoFetchAttributes();
        autoFetchMetrics = cfg.isAutoFetchMetrics();
        balancer = cfg.getBalancer();
        connectTimeout = cfg.getConnectTimeout();
        credProvider = cfg.getSecurityCredentialsProvider();
        enableAttrsCache = cfg.isEnableAttributesCache();
        enableMetricsCache = cfg.isEnableMetricsCache();
        executor = cfg.getExecutorService();
        marshaller = cfg.getMarshaller();
        maxConnIdleTime = cfg.getMaxConnectionIdleTime();
        pingInterval = cfg.getPingInterval();
        pingTimeout = cfg.getPingTimeout();
        proto = cfg.getProtocol();
        routers = cfg.getRouters();
        srvs = cfg.getServers();
        sslCtxFactory = cfg.getSslContextFactory();
        tcpNoDelay = cfg.isTcpNoDelay();
        topRefreshFreq = cfg.getTopologyRefreshFrequency();
<<<<<<< HEAD
        marshaller = cfg.getMarshaller();
        portableCfg = cfg.getPortableConfiguration();
=======
        daemon = cfg.isDaemon();
>>>>>>> 22453b07

        setDataConfigurations(cfg.getDataConfigurations());
    }

    /**
     * Creates properties-based configuration based on passed in properties.
     *
     * @param in Client configuration in properties format.
     * @throws GridClientException If parsing configuration failed.
     */
    public GridClientConfiguration(Properties in) throws GridClientException {
        this("gg.client", in);
    }

    /**
     * Creates properties-based configuration.
     *
     * @param prefix Prefix for the client properties.
     * @param in Properties map to load configuration from.
     * @throws GridClientException If parsing configuration failed.
     */
    public GridClientConfiguration(String prefix, Properties in) throws GridClientException {
        load(prefix, in);
    }

    /**
     * Collection of {@code 'host:port'} pairs representing
     * remote grid servers used to establish initial connection to
     * the grid. Once connection is established, GridGain will get
     * a full view on grid topology and will be able to connect to
     * any available remote node.
     * <p>
     * Note that only these addresses are used to perform
     * topology updates in background and to detect Grid connectivity
     * status.
     *
     * @return Collection of {@code 'host:port'} pairs representing remote
     *      grid servers.
     * @see GridClient#connected()
     */
    public Collection<String> getServers() {
        return Collections.unmodifiableCollection(srvs);
    }

    /**
     * Collection of {@code 'host:port'} pairs representing
     * grid routers used to establish connection to the grid.
     * <p>
     * Addresses here could be owned by Routers as well as
     * by individual Grid nodes. No additional connections
     * will be made even if other Grid nodes are available.
     * <p>
     * This configuration mode is designated for cases when
     * some Grid nodes are unavailable (due to security restrictions
     * for example). So only few nodes acting as routers or
     * dedicated router components used to access entire Grid.
     * <p>
     * This configuration parameter will not be used and direct
     * connections to all grid nodes will be established if
     * {@link #getServers()} return non-empty collection value.
     * <p>
     * Note that only these addresses are used to perform
     * topology updates in background and to detect Grid connectivity
     * status.
     *
     * @return Collection of {@code 'host:port'} pairs
     *      representing routers.
     * @see GridClient#connected()
     */
    public Collection<String> getRouters() {
        return routers;
    }

    /**
     * Sets list of servers this client should connect to.
     *
     * @param srvs List of servers.
     */
    public void setServers(Collection<String> srvs) {
        this.srvs = srvs != null ? srvs : Collections.<String>emptySet();
    }

    /**
     * Sets list of routers this client should connect to.
     *
     * @param routers List of routers.
     */
    public void setRouters(Collection<String> routers) {
        this.routers = routers != null ? routers : Collections.<String>emptySet();
    }

    /**
     * Gets protocol for communication between client and remote grid.
     * Default is defined by {@link #DFLT_CLIENT_PROTOCOL} constant.
     *
     * @return Protocol for communication between client and remote grid.
     */
    public GridClientProtocol getProtocol() {
        return proto;
    }

    /**
     * Sets protocol type that should be used in communication. Protocol type cannot be changed after
     * client is created.
     *
     * @param proto Protocol type.
     * @see GridClientProtocol
     */
    public void setProtocol(GridClientProtocol proto) {
        this.proto = proto;
    }

    /**
     * Gets timeout for socket connect operation in milliseconds. If {@code 0} -
     * then wait infinitely. Default is defined by {@link #DFLT_CONNECT_TIMEOUT} constant.
     *
     * @return Connect timeout in milliseconds.
     */
    public int getConnectTimeout() {
        return connectTimeout;
    }

    /**
     * Gets flag indicating whether {@code TCP_NODELAY} flag should be enabled for outgoing connections.
     * This flag reduces communication latency and in the majority of cases should be set to true. For more
     * information, see {@link Socket#setTcpNoDelay(boolean)}
     * <p>
     * If not set, default value is {@link #DFLT_TCP_NODELAY}
     *
     * @return If {@code TCP_NODELAY} should be set on underlying sockets.
     */
    public boolean isTcpNoDelay() {
        return tcpNoDelay;
    }

    /**
     * Sets whether {@code TCP_NODELAY} flag should be set on underlying socket connections.
     *
     * @param tcpNoDelay {@code True} if flag should be set.
     */
    public void setTcpNoDelay(boolean tcpNoDelay) {
        this.tcpNoDelay = tcpNoDelay;
    }

    /**
     * Sets timeout for socket connect operation.
     *
     * @param connectTimeout Connect timeout in milliseconds.
     */
    public void setConnectTimeout(int connectTimeout) {
        this.connectTimeout = connectTimeout;
    }

    /**
     * Gets a factory that should be used for SSL context creation.
     * If it returns {@code null} then SSL is considered disabled.
     *
     * @return Factory instance.
     * @see GridSslContextFactory
     */
    public GridSslContextFactory getSslContextFactory() {
        return sslCtxFactory;
    }

    /**
     * Sets SSL context factory that will be used for creation of secure connections.
     *
     * @param sslCtxFactory Context factory.
     */
    public void setSslContextFactory(GridSslContextFactory sslCtxFactory) {
        this.sslCtxFactory = sslCtxFactory;
    }

    /**
     * Default balancer to be used for computational client. It can be overridden
     * for different compute instances. By default {@link GridClientRandomBalancer}
     * is used.
     *
     * @return Default balancer to be used for computational client.
     */
    public GridClientLoadBalancer getBalancer() {
        return balancer;
    }

    /**
     * Sets default compute balancer.
     *
     * @param balancer Balancer to use.
     */
    public void setBalancer(GridClientLoadBalancer balancer) {
        this.balancer = balancer;
    }

    /**
     * Gets client credentials provider to authenticate with.
     *
     * @return Credentials provider.
     */
    public GridSecurityCredentialsProvider getSecurityCredentialsProvider() {
        return credProvider;
    }

    /**
     * Sets client credentials provider used in authentication process.
     *
     * @param credProvider Client credentials provider.
     */
    public void setSecurityCredentialsProvider(GridSecurityCredentialsProvider credProvider) {
        this.credProvider = credProvider;
    }

    /**
     * Gets a collection of data configurations specified by user.
     *
     * @return Collection of data configurations (possibly empty).
     */
    public Collection<GridClientDataConfiguration> getDataConfigurations() {
        return dataCfgs.values();
    }

    /**
     * Sets data configurations.
     *
     * @param dataCfgs Data configurations.
     */
    public void setDataConfigurations(Collection<? extends GridClientDataConfiguration> dataCfgs) {
        this.dataCfgs = new HashMap<>(dataCfgs.size());

        for (GridClientDataConfiguration dataCfg : dataCfgs)
            this.dataCfgs.put(dataCfg.getName(), new GridClientDataConfiguration(dataCfg));
    }

    /**
     * Gets data configuration for a cache with specified name.
     *
     * @param name Name of grid cache.
     * @return Configuration or {@code null} if there is not configuration for specified name.
     */
    public GridClientDataConfiguration getDataConfiguration(@Nullable String name) {
        return dataCfgs.get(name);
    }

    /**
     * Sets flag indicating whether node and cache metrics should be cached by client.
     *
     * @param enableMetricsCache {@code True} if cache should be enabled.
     */
    public void setEnableMetricsCache(boolean enableMetricsCache) {
        this.enableMetricsCache = enableMetricsCache;
    }

    /**
     * Enables client to cache per-node and per-cache metrics internally. In memory
     * sensitive environments, such as mobile platforms, caching metrics
     * may be expensive and, hence, this parameter should be set to {@code false}.
     * <p>
     * Note that topology is refreshed automatically every {@link #getTopologyRefreshFrequency()}
     * interval, and if {@link #isAutoFetchMetrics()} enabled then metrics will be updated
     * with that frequency.
     * <p>
     * By default this value is {@code true} which means that metrics will be cached
     * on the client side.
     *
     * @return {@code True} if metrics cache is enabled, {@code false} otherwise.
     */
    public boolean isEnableMetricsCache() {
        return enableMetricsCache;
    }

    /**
     * Sets flag indicating whether node attributes should be cached by client.
     *
     * @param enableAttrsCache {@code True} if cache should be enabled.
     */
    public void setEnableAttributesCache(boolean enableAttrsCache) {
        this.enableAttrsCache = enableAttrsCache;
    }

    /**
     * Enables client to cache per-node attributes internally. In memory
     * sensitive environments, such as mobile platforms, caching node attributes
     * may be expensive and, hence, this parameter should be set to {@code false}.
     * <p>
     * Note that node attributes are static and, if cached, there is no need
     * to refresh them again. If {@link #isAutoFetchAttributes()} is enabled then
     * attributes will be cached during client initialization.
     * <p>
     * By default this value is {@code true} which means that node attributes
     * will be cached on the client side.
     *
     * @return {@code True} if attributes cache is enabled, {@code false} otherwise.
     */
    public boolean isEnableAttributesCache() {
        return enableAttrsCache;
    }

    /**
     * Sets flag indicating whether node metrics should be fetched by client automatically.
     *
     * @param autoFetchMetrics {@code True} if metrics should be fetched.
     */
    public void setAutoFetchMetrics(boolean autoFetchMetrics) {
        this.autoFetchMetrics = autoFetchMetrics;
    }

    /**
     * Allows client to fetch node metrics automatically with background topology refresh.
     * <p>
     * Note that this parameter will only affect auto-fetching of node metrics.
     * Cache metrics still need to be fetched explicitly via
     * {@link GridClientData#metrics()} or {@link GridClientData#metricsAsync()} methods.
     * <p>
     * By default this value is {@code true} which means that metrics will be fetched
     * automatically.
     *
     * @return {@code true} if client should fetch metrics on topology refresh,
     *      {@code false} otherwise.
     */
    public boolean isAutoFetchMetrics() {
        return autoFetchMetrics;
    }

    /**
     * Sets flag indicating whether node attributes should be fetched by client automatically.
     *
     * @param autoFetchAttrs {@code True} if attributes should be fetched.
     */
    public void setAutoFetchAttributes(boolean autoFetchAttrs) {
        this.autoFetchAttrs = autoFetchAttrs;
    }

    /**
     * Allows client to fetch node attributes automatically with background topology refresh.
     * <p>
     * By default this value is {@code true} which means that attributes will be fetched
     * automatically.
     *
     * @return {@code True} if client should fetch attributes once on topology refresh,
     *      {@code false} otherwise.
     */
    public boolean isAutoFetchAttributes() {
        return autoFetchAttrs;
    }

    /**
     * Gets topology refresh frequency. Default is defined by {@link #DFLT_TOP_REFRESH_FREQ}
     * constant.
     *
     * @return Topology refresh frequency.
     */
    public long getTopologyRefreshFrequency() {
        return topRefreshFreq;
    }

    /**
     * Sets topology refresh frequency. If topology cache is enabled, grid topology
     * will be refreshed every {@code topRefreshFreq} milliseconds.
     *
     * @param topRefreshFreq Topology refresh frequency in milliseconds.
     */
    public void setTopologyRefreshFrequency(long topRefreshFreq) {
        this.topRefreshFreq = topRefreshFreq;
    }

    /**
     * Gets maximum amount of time that client connection can be idle before it is closed.
     * Default is defined by {@link #DFLT_MAX_CONN_IDLE_TIME} constant.
     *
     * @return Maximum idle time in milliseconds.
     */
    public long getMaxConnectionIdleTime() {
        return maxConnIdleTime;
    }

    /**
     * Sets maximum time in milliseconds which connection can be idle before it is closed by client.
     *
     * @param maxConnIdleTime Maximum time of connection idleness in milliseconds.
     */
    public void setMaxConnectionIdleTime(long maxConnIdleTime) {
        this.maxConnIdleTime = maxConnIdleTime;
    }

    /**
     * Gets time interval in milliseconds between ping requests. Default is defined
     * by {@link #DFLT_PING_INTERVAL} constant.
     * <p>
     * Ping requests used by {@link GridClientProtocol#TCP} protocol
     * to detect network failures and half-opened sockets.
     *
     * @return Ping interval.
     */
    public long getPingInterval() {
        return pingInterval;
    }

    /**
     * Sets ping interval in milliseconds.
     *
     * @param pingInterval Ping interval in milliseconds.
     */
    public void setPingInterval(long pingInterval) {
        this.pingInterval = pingInterval;
    }

    /**
     * Gets ping timeout. Default is defined by {@link #DFLT_PING_TIMEOUT} constant.
     * <p>
     * Ping requests used by {@link GridClientProtocol#TCP} protocol
     * to detect network failures and half-opened sockets.
     * If no response received in period equal to this timeout than connection
     * considered broken and closed.
     *
     * @return Ping timeout.
     */
    public long getPingTimeout() {
        return pingTimeout;
    }

    /**
     * Sets ping timeout in milliseconds.
     *
     * @param pingTimeout Ping interval in milliseconds.
     */
    public void setPingTimeout(long pingTimeout) {
        this.pingTimeout = pingTimeout;
    }

    /**
     * Gets {@link ExecutorService} where client could run asynchronous operations.
     * <p>
     * When using {@link GridClientProtocol#TCP} this executor should be able to serve at least
     * {@code Runtime.getRuntime().availableProcessors()} parallel tasks.
     * <p>
     * Note that this executor will be automatically shut down when client get closed.
     *
     * @return {@link ExecutorService} instance to use.
     */
    public ExecutorService getExecutorService() {
        return executor;
    }

    /**
     * Sets executor service.
     *
     * @param executor Executor service to use in client.
     */
    public void setExecutorService(ExecutorService executor) {
        this.executor = executor;
    }

    /**
     * Gets the marshaller, that is used to communicate between client and server.
     * <p>
     * Options, that can be used out-of-the-box:
     * <ul>
     *     <li>{@link GridClientOptimizedMarshaller} (default) - GridGain's optimized marshaller.</li>
     *     <li>{@code GridClientPortableMarshaller} - Marshaller that supports portable objects.</li>
     *     <li>{@link GridClientJdkMarshaller} - JDK marshaller (not recommended).</li>
     * </ul>
     *
     * @return A marshaller to use.
     */
    public GridClientMarshaller getMarshaller() {
        return marshaller;
    }

    /**
     * Sets the marshaller to use for communication.
     *
     * @param marshaller A marshaller to use.
     */
    public void setMarshaller(GridClientMarshaller marshaller) {
        this.marshaller = marshaller;
    }

    /**
     * Gets portable configuration.
     *
     * @return Portable configuration.
     */
    public GridPortableConfiguration getPortableConfiguration() {
        return portableCfg;
    }

    /**
     * Sets portable configuration.
     *
     * @param portableCfg Portable configuration.
     */
    public void setPortableConfiguration(@Nullable GridPortableConfiguration portableCfg) {
        this.portableCfg = portableCfg;
    }

    /**
     * Load client configuration from the properties map.
     *
     * @param prefix Prefix for the client properties.
     * @param in Properties map to load configuration from.
     * @throws GridClientException If parsing configuration failed.
     */
    public void load(String prefix, Properties in) throws GridClientException {
        while (prefix.endsWith("."))
            prefix = prefix.substring(0, prefix.length() - 1);

        if (!prefix.isEmpty())
            prefix += ".";

        String balancer = in.getProperty(prefix + "balancer");
        String connectTimeout = in.getProperty(prefix + "connectTimeout");
        String cred = in.getProperty(prefix + "credentials");
        String autoFetchMetrics = in.getProperty(prefix + "autoFetchMetrics");
        String autoFetchAttrs = in.getProperty(prefix + "autoFetchAttributes");
        String maxConnIdleTime = in.getProperty(prefix + "idleTimeout");
        String proto = in.getProperty(prefix + "protocol");
        String srvrs = in.getProperty(prefix + "servers");
        String tcpNoDelay = in.getProperty(prefix + "tcp.noDelay");
        String topRefreshFreq = in.getProperty(prefix + "topology.refresh");

        String sslEnabled = in.getProperty(prefix + "ssl.enabled");

        String sslProto = in.getProperty(prefix + "ssl.protocol", "TLS");
        String sslKeyAlg = in.getProperty(prefix + "ssl.key.algorithm", "SunX509");

        String keyStorePath = in.getProperty(prefix + "ssl.keystore.location");
        String keyStorePwd = in.getProperty(prefix + "ssl.keystore.password");
        String keyStoreType = in.getProperty(prefix + "ssl.keystore.type");

        String trustStorePath = in.getProperty(prefix + "ssl.truststore.location");
        String trustStorePwd = in.getProperty(prefix + "ssl.truststore.password");
        String trustStoreType = in.getProperty(prefix + "ssl.truststore.type");

        String dataCfgs = in.getProperty(prefix + "data.configurations");

        setBalancer(resolveBalancer(balancer));

        if (!F.isEmpty(connectTimeout))
            setConnectTimeout(Integer.parseInt(connectTimeout));

        if (!F.isEmpty(cred)) {
            int idx = cred.indexOf(':');

            if (idx >= 0 && idx < cred.length() - 1) {
                setSecurityCredentialsProvider(new GridSecurityCredentialsBasicProvider(
                    new GridSecurityCredentials(cred.substring(0, idx), cred.substring(idx + 1))));
            }
            else {
                setSecurityCredentialsProvider(new GridSecurityCredentialsBasicProvider(
                    new GridSecurityCredentials(null, null, cred)));
            }
        }

        if (!F.isEmpty(autoFetchMetrics))
            setAutoFetchMetrics(Boolean.parseBoolean(autoFetchMetrics));

        if (!F.isEmpty(autoFetchAttrs))
            setAutoFetchAttributes(Boolean.parseBoolean(autoFetchAttrs));

        if (!F.isEmpty(maxConnIdleTime))
            setMaxConnectionIdleTime(Integer.parseInt(maxConnIdleTime));

        if (!F.isEmpty(proto))
            setProtocol(GridClientProtocol.valueOf(proto));

        if (!F.isEmpty(srvrs))
            setServers(Arrays.asList(srvrs.replaceAll("\\s+", "").split(",")));

        if (!F.isEmpty(tcpNoDelay))
            setTcpNoDelay(Boolean.parseBoolean(tcpNoDelay));

        if (!F.isEmpty(topRefreshFreq))
            setTopologyRefreshFrequency(Long.parseLong(topRefreshFreq));

        //
        // SSL configuration section
        //

        if (!F.isEmpty(sslEnabled) && Boolean.parseBoolean(sslEnabled)) {
            GridSslBasicContextFactory factory = new GridSslBasicContextFactory();

            factory.setProtocol(F.isEmpty(sslProto) ? "TLS" : sslProto);
            factory.setKeyAlgorithm(F.isEmpty(sslKeyAlg) ? "SunX509" : sslKeyAlg);

            if (F.isEmpty(keyStorePath))
                throw new IllegalArgumentException("SSL key store location is not specified.");

            factory.setKeyStoreFilePath(keyStorePath);

            if (keyStorePwd != null)
                factory.setKeyStorePassword(keyStorePwd.toCharArray());

            factory.setKeyStoreType(F.isEmpty(keyStoreType) ? "jks" : keyStoreType);

            if (F.isEmpty(trustStorePath))
                factory.setTrustManagers(GridSslBasicContextFactory.getDisabledTrustManager());
            else {
                factory.setTrustStoreFilePath(trustStorePath);

                if (trustStorePwd != null)
                    factory.setTrustStorePassword(trustStorePwd.toCharArray());

                factory.setTrustStoreType(F.isEmpty(trustStoreType) ? "jks" : trustStoreType);
            }

            setSslContextFactory(factory);
        }

        //
        // Data configuration section
        //

        if (!F.isEmpty(dataCfgs)) {
            String[] names = dataCfgs.replaceAll("\\s+", "").split(",");
            Collection<GridClientDataConfiguration> list = new ArrayList<>();

            for (String cfgName : names) {
                if (F.isEmpty(cfgName))
                    continue;

                String name = in.getProperty(prefix + "data." + cfgName + ".name");
                String bal = in.getProperty(prefix + "data." + cfgName + ".balancer");
                String aff = in.getProperty(prefix + "data." + cfgName + ".affinity");

                GridClientDataConfiguration dataCfg = new GridClientDataConfiguration();

                dataCfg.setName(F.isEmpty(name) ? null : name);
                dataCfg.setBalancer(resolveBalancer(bal));
                dataCfg.setAffinity(resolveAffinity(aff));

                list.add(dataCfg);
            }

            setDataConfigurations(list);
        }
    }

    /**
     * Resolve load balancer from string definition.
     *
     * @param balancer Load balancer string definition.
     * @return Resolved load balancer.
     * @throws GridClientException If loading failed.
     */
    private static GridClientLoadBalancer resolveBalancer(String balancer) throws GridClientException {
        if (F.isEmpty(balancer) || "random".equals(balancer))
            return new GridClientRandomBalancer();

        if ("roundrobin".equals(balancer))
            return new GridClientRoundRobinBalancer();

        return newInstance(GridClientLoadBalancer.class, balancer);
    }

    /**
     * Resolve data affinity from string definition.
     *
     * @param affinity Data affinity string definition.
     * @return Resolved data affinity.
     * @throws GridClientException If loading failed.
     */
    private static GridClientDataAffinity resolveAffinity(String affinity) throws GridClientException {
        if (F.isEmpty(affinity))
            return null;

        if ("partitioned".equals(affinity))
            return new GridClientPartitionAffinity();

        return newInstance(GridClientDataAffinity.class, affinity);
    }

    /**
     * Constructs new instance of the specified class.
     *
     * @param exp Expected class for the new instance.
     * @param clsName Class name to create new instance for.
     * @param <T> Expected class type for the new instance.
     * @return New instance of specified class.
     * @throws GridClientException If loading failed.
     */
    private static <T> T newInstance(Class<T> exp, String clsName) throws GridClientException {
        Object obj;

        try {
            obj = Class.forName(clsName).newInstance();
        }
        // Catch all for convenience.
        catch (Exception e) {
            throw new GridClientException("Failed to create class instance: " + clsName, e);
        }

        return exp.cast(obj);
    }

    /**
     * Set the daemon flag value. Communication threads will be created as daemons if this flag is set.
     *
     * @param daemon Daemon flag.
     */
    public void setDaemon(boolean daemon) {
        this.daemon = daemon;
    }

    /**
     * Get the daemon flag.
     *
     * @return Daemon flag.
     */
    public boolean isDaemon() {
        return daemon;
    }
}<|MERGE_RESOLUTION|>--- conflicted
+++ resolved
@@ -105,13 +105,11 @@
     /** Marshaller. */
     private GridClientMarshaller marshaller = new GridClientOptimizedMarshaller();
 
-<<<<<<< HEAD
+    /** Daemon flag. */
+    private boolean daemon;
+
     /** Portable configuration. */
     private GridPortableConfiguration portableCfg;
-=======
-    /** Daemon flag. */
-    private boolean daemon;
->>>>>>> 22453b07
 
     /**
      * Creates default configuration.
@@ -145,12 +143,9 @@
         sslCtxFactory = cfg.getSslContextFactory();
         tcpNoDelay = cfg.isTcpNoDelay();
         topRefreshFreq = cfg.getTopologyRefreshFrequency();
-<<<<<<< HEAD
+        daemon = cfg.isDaemon();
         marshaller = cfg.getMarshaller();
         portableCfg = cfg.getPortableConfiguration();
-=======
-        daemon = cfg.isDaemon();
->>>>>>> 22453b07
 
         setDataConfigurations(cfg.getDataConfigurations());
     }
