--- conflicted
+++ resolved
@@ -31,18 +31,8 @@
     /** Number of sent messages. */
     private volatile long sndCnt;
 
-<<<<<<< HEAD
-    /**
-     * @param marsh Marshaller.
-     */
-    GridTcpRouterNioParser(GridClientMarshaller marsh) {
-        super(marsh);
-    }
-
-=======
->>>>>>> 50acba01
     /** {@inheritDoc} */
-    @Override protected GridClientMessage parseClientMessage(ParserState state) {
+    @Override protected GridClientMessage parseClientMessage(GridNioSession ses, ParserState state) {
         rcvCnt++;
 
         return new GridRouterRequest(
@@ -73,7 +63,7 @@
             return res;
         }
         else if (msg instanceof GridClientResponse) {
-            GridClientMarshaller marsh = marshaller();
+            GridClientMarshaller marsh = marshaller(ses);
 
             GridClientMessage clientMsg = (GridClientMessage)msg;
 
