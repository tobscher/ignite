--- conflicted
+++ resolved
@@ -1392,14 +1392,7 @@
             myCfg.setQueryConfiguration(cfg.getQueryConfiguration());
             myCfg.setAtomicConfiguration(cfg.getAtomicConfiguration());
 
-<<<<<<< HEAD
             ConnectorConfiguration clientCfg = cfg.getConnectorConfiguration();
-=======
-            ClientConnectionConfiguration clientCfg = cfg.getClientConnectionConfiguration();
-
-            if (clientCfg != null)
-                clientCfg = new ClientConnectionConfiguration(clientCfg);
->>>>>>> a0210455
 
             if (clientCfg != null)
                 clientCfg = new ConnectorConfiguration(clientCfg);
@@ -1465,104 +1458,6 @@
             SwapSpaceSpi swapspaceSpi = cfg.getSwapSpaceSpi();
             GridIndexingSpi indexingSpi = cfg.getIndexingSpi();
 
-<<<<<<< HEAD
-            execSvc = cfg.getExecutorService();
-            sysExecSvc = cfg.getSystemExecutorService();
-            p2pExecSvc = cfg.getPeerClassLoadingExecutorService();
-            mgmtExecSvc = cfg.getManagementExecutorService();
-            ggfsExecSvc = cfg.getGgfsExecutorService();
-
-            if (execSvc == null) {
-                isAutoExecSvc = true;
-
-                execSvc = new IgniteThreadPoolExecutor(
-                    "pub-" + cfg.getGridName(),
-                    DFLT_PUBLIC_CORE_THREAD_CNT,
-                    DFLT_PUBLIC_MAX_THREAD_CNT,
-                    DFLT_PUBLIC_KEEP_ALIVE_TIME,
-                    new LinkedBlockingQueue<Runnable>(DFLT_PUBLIC_THREADPOOL_QUEUE_CAP));
-
-                // Pre-start all threads as they are guaranteed to be needed.
-                ((ThreadPoolExecutor)execSvc).prestartAllCoreThreads();
-            }
-
-            if (sysExecSvc == null) {
-                isAutoSysSvc = true;
-
-                // Note that since we use 'LinkedBlockingQueue', number of
-                // maximum threads has no effect.
-                sysExecSvc = new IgniteThreadPoolExecutor(
-                    "sys-" + cfg.getGridName(),
-                    DFLT_SYSTEM_CORE_THREAD_CNT,
-                    DFLT_SYSTEM_MAX_THREAD_CNT,
-                    DFLT_SYSTEM_KEEP_ALIVE_TIME,
-                    new LinkedBlockingQueue<Runnable>(DFLT_SYSTEM_THREADPOOL_QUEUE_CAP));
-
-                // Pre-start all threads as they are guaranteed to be needed.
-                ((ThreadPoolExecutor)sysExecSvc).prestartAllCoreThreads();
-            }
-
-            if (mgmtExecSvc == null) {
-                isAutoMgmtSvc = true;
-
-                // Note that since we use 'LinkedBlockingQueue', number of
-                // maximum threads has no effect.
-                // Note, that we do not pre-start threads here as management pool may
-                // not be needed.
-                mgmtExecSvc = new IgniteThreadPoolExecutor(
-                    "mgmt-" + cfg.getGridName(),
-                    DFLT_MGMT_THREAD_CNT,
-                    DFLT_MGMT_THREAD_CNT,
-                    0,
-                    new LinkedBlockingQueue<Runnable>());
-            }
-
-            if (p2pExecSvc == null) {
-                isAutoP2PSvc = true;
-
-                // Note that since we use 'LinkedBlockingQueue', number of
-                // maximum threads has no effect.
-                // Note, that we do not pre-start threads here as class loading pool may
-                // not be needed.
-                p2pExecSvc = new IgniteThreadPoolExecutor(
-                    "p2p-" + cfg.getGridName(),
-                    DFLT_P2P_THREAD_CNT,
-                    DFLT_P2P_THREAD_CNT,
-                    0,
-                    new LinkedBlockingQueue<Runnable>());
-            }
-
-            if (ggfsExecSvc == null) {
-                isAutoGgfsSvc = true;
-
-                int procCnt = Runtime.getRuntime().availableProcessors();
-
-                // Note that we do not pre-start threads here as ggfs pool may not be needed.
-                ggfsExecSvc = new IgniteThreadPoolExecutor(
-                    "ggfs-" + cfg.getGridName(),
-                    procCnt,
-                    procCnt,
-                    0,
-                    new LinkedBlockingQueue<Runnable>());
-            }
-
-            if (clientCfg != null) {
-                restExecSvc = clientCfg.getExecutorService();
-
-                if (restExecSvc == null) {
-                    isAutoRestSvc = true;
-
-                    restExecSvc = new IgniteThreadPoolExecutor(
-                        "rest-" + cfg.getGridName(),
-                        DFLT_CORE_THREAD_CNT,
-                        DFLT_MAX_THREAD_CNT,
-                        DFLT_KEEP_ALIVE_TIME,
-                        new LinkedBlockingQueue<Runnable>(DFLT_THREADPOOL_QUEUE_CAP)
-                    );
-
-                    clientCfg.setExecutorService(restExecSvc);
-                }
-=======
             execSvc = new IgniteThreadPoolExecutor(
                 "pub-" + cfg.getGridName(),
                 cfg.getPublicThreadPoolSize(),
@@ -1618,12 +1513,11 @@
             if (clientCfg != null) {
                 restExecSvc = new IgniteThreadPoolExecutor(
                     "rest-" + cfg.getGridName(),
-                    clientCfg.getRestThreadPoolSize(),
-                    clientCfg.getRestThreadPoolSize(),
+                    clientCfg.getThreadPoolSize(),
+                    clientCfg.getThreadPoolSize(),
                     DFLT_REST_KEEP_ALIVE_TIME,
                     new LinkedBlockingQueue<Runnable>(DFLT_REST_THREADPOOL_QUEUE_CAP)
                 );
->>>>>>> a0210455
             }
 
             utilityCacheExecSvc = new IgniteThreadPoolExecutor(
@@ -1633,16 +1527,6 @@
                 DFLT_SYSTEM_KEEP_ALIVE_TIME,
                 new LinkedBlockingQueue<Runnable>(DFLT_SYSTEM_THREADPOOL_QUEUE_CAP));
 
-<<<<<<< HEAD
-            execSvcShutdown = cfg.getExecutorServiceShutdown();
-            sysSvcShutdown = cfg.getSystemExecutorServiceShutdown();
-            mgmtSvcShutdown = cfg.getManagementExecutorServiceShutdown();
-            p2pSvcShutdown = cfg.getPeerClassLoadingExecutorServiceShutdown();
-            ggfsSvcShutdown = cfg.getGgfsExecutorServiceShutdown();
-            restSvcShutdown = clientCfg != null && clientCfg.isExecutorServiceShutdown();
-
-=======
->>>>>>> a0210455
             if (marsh == null) {
                 if (!U.isHotSpot()) {
                     U.warn(log, "GridOptimizedMarshaller is not supported on this JVM " +
