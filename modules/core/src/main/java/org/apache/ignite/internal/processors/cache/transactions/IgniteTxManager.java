/*
 * Licensed to the Apache Software Foundation (ASF) under one or more
 * contributor license agreements.  See the NOTICE file distributed with
 * this work for additional information regarding copyright ownership.
 * The ASF licenses this file to You under the Apache License, Version 2.0
 * (the "License"); you may not use this file except in compliance with
 * the License.  You may obtain a copy of the License at
 *
 *      http://www.apache.org/licenses/LICENSE-2.0
 *
 * Unless required by applicable law or agreed to in writing, software
 * distributed under the License is distributed on an "AS IS" BASIS,
 * WITHOUT WARRANTIES OR CONDITIONS OF ANY KIND, either express or implied.
 * See the License for the specific language governing permissions and
 * limitations under the License.
 */

package org.apache.ignite.internal.processors.cache.transactions;

import org.apache.ignite.*;
import org.apache.ignite.events.*;
import org.apache.ignite.internal.*;
import org.apache.ignite.internal.processors.cache.*;
import org.apache.ignite.internal.processors.cache.distributed.*;
import org.apache.ignite.internal.processors.cache.version.*;
import org.apache.ignite.internal.util.*;
import org.apache.ignite.lang.*;
import org.apache.ignite.transactions.*;
import org.apache.ignite.internal.managers.eventstorage.*;
import org.apache.ignite.internal.processors.cache.distributed.dht.*;
import org.apache.ignite.internal.processors.cache.distributed.near.*;
import org.apache.ignite.internal.processors.timeout.*;
import org.apache.ignite.internal.util.future.*;
import org.apache.ignite.internal.util.lang.*;
import org.apache.ignite.internal.util.typedef.*;
import org.apache.ignite.internal.util.typedef.internal.*;
import org.jdk8.backport.*;
import org.jetbrains.annotations.*;

import java.io.*;
import java.util.*;
import java.util.concurrent.*;
import java.util.concurrent.atomic.*;

import static org.apache.ignite.IgniteSystemProperties.*;
import static org.apache.ignite.events.IgniteEventType.*;
import static org.apache.ignite.transactions.IgniteTxConcurrency.*;
import static org.apache.ignite.transactions.IgniteTxState.*;
import static org.apache.ignite.internal.processors.cache.transactions.IgniteTxEx.FinalizationStatus.*;
import static org.apache.ignite.internal.processors.cache.GridCacheUtils.*;
import static org.apache.ignite.internal.util.GridConcurrentFactory.*;

/**
 * Cache transaction manager.
 */
public class IgniteTxManager<K, V> extends GridCacheSharedManagerAdapter<K, V> {
    /** Default maximum number of transactions that have completed. */
    private static final int DFLT_MAX_COMPLETED_TX_CNT = 262144; // 2^18

    /** Slow tx warn timeout (initialized to 0). */
    private static final int SLOW_TX_WARN_TIMEOUT = Integer.getInteger(GG_SLOW_TX_WARN_TIMEOUT, 0);

    /** Tx salvage timeout (default 3s). */
    private static final int TX_SALVAGE_TIMEOUT = Integer.getInteger(GG_TX_SALVAGE_TIMEOUT, 100);

    /** Committing transactions. */
    private final ThreadLocal<IgniteTxEx> threadCtx = new GridThreadLocalEx<>();

    /** Per-thread transaction map. */
    private final ConcurrentMap<Long, IgniteTxEx<K, V>> threadMap = newMap();

    /** Per-ID map. */
    private final ConcurrentMap<GridCacheVersion, IgniteTxEx<K, V>> idMap = newMap();

    /** Per-ID map for near transactions. */
    private final ConcurrentMap<GridCacheVersion, IgniteTxEx<K, V>> nearIdMap = newMap();

    /** TX handler. */
    private IgniteTxHandler<K, V> txHandler;

    /** All transactions. */
    private final Queue<IgniteTxEx<K, V>> committedQ = new ConcurrentLinkedDeque8<>();

    /** Preparing transactions. */
    private final Queue<IgniteTxEx<K, V>> prepareQ = new ConcurrentLinkedDeque8<>();

    /** Minimum start version. */
    private final ConcurrentNavigableMap<GridCacheVersion, AtomicInt> startVerCnts =
        new ConcurrentSkipListMap<>();

    /** Committed local transactions. */
    private final GridBoundedConcurrentOrderedMap<GridCacheVersion, Boolean> completedVers =
        new GridBoundedConcurrentOrderedMap<>(Integer.getInteger(GG_MAX_COMPLETED_TX_COUNT, DFLT_MAX_COMPLETED_TX_CNT));

    /** Transaction synchronizations. */
    private final Collection<IgniteTxSynchronization> syncs =
        new GridConcurrentHashSet<>();

    /** Transaction finish synchronizer. */
    private GridCacheTxFinishSync<K, V> txFinishSync;

    /** For test purposes only. */
    private boolean finishSyncDisabled;

    /** Slow tx warn timeout. */
    private int slowTxWarnTimeout = SLOW_TX_WARN_TIMEOUT;

    /**
     * Near version to DHT version map. Note that we initialize to 5K size from get go,
     * to avoid future map resizings.
     */
    private final ConcurrentMap<GridCacheVersion, GridCacheVersion> mappedVers =
        new ConcurrentHashMap8<>(5120);

    /** {@inheritDoc} */
    @Override protected void onKernalStart0() {
        cctx.gridEvents().addLocalEventListener(
            new GridLocalEventListener() {
                @Override public void onEvent(IgniteEvent evt) {
                    assert evt instanceof IgniteDiscoveryEvent;
                    assert evt.type() == EVT_NODE_FAILED || evt.type() == EVT_NODE_LEFT;

                    IgniteDiscoveryEvent discoEvt = (IgniteDiscoveryEvent)evt;

                    cctx.time().addTimeoutObject(new NodeFailureTimeoutObject(discoEvt.eventNode().id()));

                    if (txFinishSync != null)
                        txFinishSync.onNodeLeft(discoEvt.eventNode().id());
                }
            },
            EVT_NODE_FAILED, EVT_NODE_LEFT);

        for (IgniteTxEx<K, V> tx : idMap.values()) {
            if ((!tx.local() || tx.dht()) && !cctx.discovery().aliveAll(tx.masterNodeIds())) {
                if (log.isDebugEnabled())
                    log.debug("Remaining transaction from left node: " + tx);

                salvageTx(tx, true, USER_FINISH);
            }
        }
    }

    /** {@inheritDoc} */
    @Override protected void start0() throws IgniteCheckedException {
        txFinishSync = new GridCacheTxFinishSync<>(cctx);

        txHandler = new IgniteTxHandler<>(cctx);
    }

    /**
     * @return TX handler.
     */
    public IgniteTxHandler<K, V> txHandler() {
        return txHandler;
    }

    /**
     * Invalidates transaction.
     *
     * @param tx Transaction.
     * @return {@code True} if transaction was salvaged by this call.
     */
    public boolean salvageTx(IgniteTxEx<K, V> tx) {
        return salvageTx(tx, false, USER_FINISH);
    }

    /**
     * Invalidates transaction.
     *
     * @param tx Transaction.
     * @param warn {@code True} if warning should be logged.
     * @param status Finalization status.
     * @return {@code True} if transaction was salvaged by this call.
     */
    private boolean salvageTx(IgniteTxEx<K, V> tx, boolean warn, IgniteTxEx.FinalizationStatus status) {
        assert tx != null;

        IgniteTxState state = tx.state();

        if (state == ACTIVE || state == PREPARING || state == PREPARED) {
            try {
                if (!tx.markFinalizing(status)) {
                    if (log.isDebugEnabled())
                        log.debug("Will not try to commit invalidate transaction (could not mark finalized): " + tx);

                    return false;
                }

                tx.systemInvalidate(true);

                tx.prepare();

                if (tx.state() == PREPARING) {
                    if (log.isDebugEnabled())
                        log.debug("Ignoring transaction in PREPARING state as it is currently handled " +
                            "by another thread: " + tx);

                    return false;
                }

                if (tx instanceof IgniteTxRemoteEx) {
                    IgniteTxRemoteEx<K, V> rmtTx = (IgniteTxRemoteEx<K, V>)tx;

                    rmtTx.doneRemote(tx.xidVersion(), Collections.<GridCacheVersion>emptyList(),
                        Collections.<GridCacheVersion>emptyList(), Collections.<GridCacheVersion>emptyList());
                }

                tx.commit();

                if (warn) {
                    // This print out cannot print any peer-deployed entity either
                    // directly or indirectly.
                    U.warn(log, "Invalidated transaction because originating node either " +
                        "crashed or left grid: " + CU.txString(tx));
                }
            }
            catch (IgniteTxOptimisticException ignore) {
                if (log.isDebugEnabled())
                    log.debug("Optimistic failure while invalidating transaction (will rollback): " +
                        tx.xidVersion());

                try {
                    tx.rollback();
                }
                catch (IgniteCheckedException e) {
                    U.error(log, "Failed to rollback transaction: " + tx.xidVersion(), e);
                }
            }
            catch (IgniteCheckedException e) {
                U.error(log, "Failed to invalidate transaction: " + tx, e);
            }
        }
        else if (state == MARKED_ROLLBACK) {
            try {
                tx.rollback();
            }
            catch (IgniteCheckedException e) {
                U.error(log, "Failed to rollback transaction: " + tx.xidVersion(), e);
            }
        }

        return true;
    }

    /**
     * Prints out memory stats to standard out.
     * <p>
     * USE ONLY FOR MEMORY PROFILING DURING TESTS.
     */
    @Override public void printMemoryStats() {
        IgniteTxEx<K, V> firstTx = committedQ.peek();

        int committedSize = committedQ.size();

        Map.Entry<GridCacheVersion, AtomicInt> startVerEntry = startVerCnts.firstEntry();

        GridCacheVersion minStartVer = null;
        long dur = 0;

        if (committedSize > 3000) {
            minStartVer = new GridCacheVersion(Integer.MAX_VALUE, Long.MAX_VALUE, Long.MAX_VALUE, Integer.MAX_VALUE, 0);

            IgniteTxEx<K, V> stuck = null;

            for (IgniteTxEx<K, V> tx : txs())
                if (tx.startVersion().isLess(minStartVer)) {
                    minStartVer = tx.startVersion();
                    dur = U.currentTimeMillis() - tx.startTime();

                    stuck = tx;
                }

            X.println("Stuck transaction: " + stuck);
        }

        X.println(">>> ");
        X.println(">>> Transaction manager memory stats [grid=" + cctx.gridName() + ']');
        X.println(">>>   threadMapSize: " + threadMap.size());
        X.println(">>>   idMap [size=" + idMap.size() + ", minStartVer=" + minStartVer + ", dur=" + dur + "ms]");
        X.println(">>>   committedQueue [size=" + committedSize +
            ", firstStartVersion=" + (firstTx == null ? "null" : firstTx.startVersion()) +
            ", firstEndVersion=" + (firstTx == null ? "null" : firstTx.endVersion()) + ']');
        X.println(">>>   prepareQueueSize: " + prepareQ.size());
        X.println(">>>   startVerCntsSize [size=" + startVerCnts.size() +
            ", firstVer=" + startVerEntry + ']');
        X.println(">>>   completedVersSize: " + completedVers.size());
    }

    /**
     * @return Thread map size.
     */
    public int threadMapSize() {
        return threadMap.size();
    }

    /**
     * @return ID map size.
     */
    public int idMapSize() {
        return idMap.size();
    }

    /**
     * @return Committed queue size.
     */
    public int commitQueueSize() {
        return committedQ.size();
    }

    /**
     * @return Prepare queue size.
     */
    public int prepareQueueSize() {
        return prepareQ.size();
    }

    /**
     * @return Start version counts.
     */
    public int startVersionCountsSize() {
        return startVerCnts.size();
    }

    /**
     * @return Committed versions size.
     */
    public int completedVersionsSize() {
        return completedVers.size();
    }

    /**
     *
     * @param tx Transaction to check.
     * @return {@code True} if transaction has been committed or rolled back,
     *      {@code false} otherwise.
     */
    public boolean isCompleted(IgniteTxEx<K, V> tx) {
        return completedVers.containsKey(tx.xidVersion());
    }

    /**
     * @param implicit {@code True} if transaction is implicit.
     * @param implicitSingle Implicit-with-single-key flag.
     * @param concurrency Concurrency.
     * @param isolation Isolation.
     * @param timeout transaction timeout.
     * @param txSize Expected transaction size.
     * @param grpLockKey Group lock key if this is a group-lock transaction.
     * @param partLock {@code True} if partition is locked.
     * @return New transaction.
     */
    public IgniteTxLocalAdapter<K, V> newTx(
        boolean implicit,
        boolean implicitSingle,
        boolean sys,
        IgniteTxConcurrency concurrency,
        IgniteTxIsolation isolation,
        long timeout,
        boolean invalidate,
        boolean storeEnabled,
        int txSize,
        @Nullable IgniteTxKey grpLockKey,
        boolean partLock) {
        UUID subjId = null; // TODO GG-9141 how to get subj ID?

        int taskNameHash = cctx.kernalContext().job().currentTaskNameHash();

        GridNearTxLocal<K, V> tx = new GridNearTxLocal<>(
            cctx,
            implicit,
            implicitSingle,
            sys,
            concurrency,
            isolation,
            timeout,
            invalidate,
            storeEnabled,
            txSize,
            grpLockKey,
            partLock,
            subjId,
            taskNameHash);

        return onCreated(tx);
    }

    /**
     * @param tx Created transaction.
     * @return Started transaction.
     */
    @Nullable public <T extends IgniteTxEx<K, V>> T onCreated(T tx) {
        ConcurrentMap<GridCacheVersion, IgniteTxEx<K, V>> txIdMap = transactionMap(tx);

        // Start clean.
        txContextReset();

        if (isCompleted(tx)) {
            if (log.isDebugEnabled())
                log.debug("Attempt to create a completed transaction (will ignore): " + tx);

            return null;
        }

        IgniteTxEx<K, V> t;

        if ((t = txIdMap.putIfAbsent(tx.xidVersion(), tx)) == null) {
            // Add both, explicit and implicit transactions.
            // Do not add remote and dht local transactions as remote node may have the same thread ID
            // and overwrite local transaction.
            if (tx.local() && !tx.dht())
                threadMap.put(tx.threadId(), tx);

            // Handle mapped versions.
            if (tx instanceof GridCacheMappedVersion) {
                GridCacheMappedVersion mapped = (GridCacheMappedVersion)tx;

                GridCacheVersion from = mapped.mappedVersion();

                if (from != null)
                    mappedVers.put(from, tx.xidVersion());

                if (log.isDebugEnabled())
                    log.debug("Added transaction version mapping [from=" + from + ", to=" + tx.xidVersion() +
                        ", tx=" + tx + ']');
            }
        }
        else {
            if (log.isDebugEnabled())
                log.debug("Attempt to create an existing transaction (will ignore) [newTx=" + tx + ", existingTx=" +
                    t + ']');

            return null;
        }

        if (cctx.txConfig().isTxSerializableEnabled()) {
            AtomicInt next = new AtomicInt(1);

            boolean loop = true;

            while (loop) {
                AtomicInt prev = startVerCnts.putIfAbsent(tx.startVersion(), next);

                if (prev == null)
                    break; // Put succeeded - exit.

                // Previous value was 0, which means that it will be deleted
                // by another thread in "decrementStartVersionCount(..)" method.
                // In that case, we delete here too, so we can safely try again.
                for (;;) {
                    int p = prev.get();

                    assert p >= 0 : p;

                    if (p == 0) {
                        if (startVerCnts.remove(tx.startVersion(), prev))
                            if (log.isDebugEnabled())
                                log.debug("Removed count from onCreated callback: " + tx);

                        break; // Retry outer loop.
                    }

                    if (prev.compareAndSet(p, p + 1)) {
                        loop = false; // Increment succeeded - exit outer loop.

                        break;
                    }
                }
            }
        }

        if (tx.timeout() > 0) {
            cctx.time().addTimeoutObject(tx);

            if (log.isDebugEnabled())
                log.debug("Registered transaction with timeout processor: " + tx);
        }

        if (log.isDebugEnabled())
            log.debug("Transaction created: " + tx);

        return tx;
    }

    /**
     * Creates a future that will wait for all ongoing transactions that maybe affected by topology update
     * to be finished. This set of transactions include
     * <ul>
     *     <li/> All {@link IgniteTxConcurrency#PESSIMISTIC} transactions with topology version
     *     less or equal to {@code topVer}.
     *     <li/> {@link IgniteTxConcurrency#OPTIMISTIC} transactions in PREPARING state with topology
     *     version less or equal to {@code topVer} and having transaction key with entry that belongs to
     *     one of partitions in {@code parts}.
     * </ul>
     *
     * @param topVer Topology version.
     * @return Future that will be completed when all ongoing transactions are finished.
     */
    public IgniteInternalFuture<Boolean> finishTxs(long topVer) {
        GridCompoundFuture<IgniteTx, Boolean> res =
            new GridCompoundFuture<>(context().kernalContext(),
                new IgniteReducer<IgniteTx, Boolean>() {
                    @Override public boolean collect(IgniteTx e) {
                        return true;
                    }

                    @Override public Boolean reduce() {
                        return true;
                    }
                });

        for (IgniteTxEx<K, V> tx : txs()) {
            // Must wait for all transactions, even for DHT local and DHT remote since preloading may acquire
            // values pending to be overwritten by prepared transaction.

            if (tx.concurrency() == PESSIMISTIC) {
                if (tx.topologyVersion() > 0 && tx.topologyVersion() < topVer)
                    // For PESSIMISTIC mode we must wait for all uncompleted txs
                    // as we do not know in advance which keys will participate in tx.
                    res.add(tx.finishFuture());
            }
            else if (tx.concurrency() == OPTIMISTIC) {
                // For OPTIMISTIC mode we wait only for txs in PREPARING state that
                // have keys for given partitions.
                IgniteTxState state = tx.state();
                long txTopVer = tx.topologyVersion();

                if ((state == PREPARING || state == PREPARED || state == COMMITTING)
                    && txTopVer > 0 && txTopVer < topVer) {
                    res.add(tx.finishFuture());
                }
            }
        }

        res.markInitialized();

        return res;
    }

    /**
     * Transaction start callback (has to do with when any operation was
     * performed on this transaction).
     *
     * @param tx Started transaction.
     * @return {@code True} if transaction is not in completed set.
     */
    public boolean onStarted(IgniteTxEx<K, V> tx) {
        assert tx.state() == ACTIVE || tx.isRollbackOnly() : "Invalid transaction state [locId=" + cctx.localNodeId() +
            ", tx=" + tx + ']';

        if (isCompleted(tx)) {
            if (log.isDebugEnabled())
                log.debug("Attempt to start a completed transaction (will ignore): " + tx);

            return false;
        }

        onTxStateChange(null, ACTIVE, tx);

        if (log.isDebugEnabled())
            log.debug("Transaction started: " + tx);

        return true;
    }

    /**
     * Reverse mapped version look up.
     *
     * @param dhtVer Dht version.
     * @return Near version.
     */
    @Nullable public GridCacheVersion nearVersion(GridCacheVersion dhtVer) {
        IgniteTxEx<K, V> tx = idMap.get(dhtVer);

        if (tx != null)
            return tx.nearXidVersion();

        return null;
    }

    /**
     * @param from Near version.
     * @return DHT version for a near version.
     */
    public GridCacheVersion mappedVersion(GridCacheVersion from) {
        GridCacheVersion to = mappedVers.get(from);

        if (log.isDebugEnabled())
            log.debug("Found mapped version [from=" + from + ", to=" + to);

        return to;
    }

    /**
     *
     * @param ver Alternate version.
     * @param tx Transaction.
     */
    public void addAlternateVersion(GridCacheVersion ver, IgniteTxEx<K, V> tx) {
        if (idMap.putIfAbsent(ver, tx) == null)
            if (log.isDebugEnabled())
                log.debug("Registered alternate transaction version [ver=" + ver + ", tx=" + tx + ']');
    }

    /**
     * @return Local transaction.
     */
    @SuppressWarnings({"unchecked"})
    @Nullable public <T> T localTx() {
        IgniteTxEx<K, V> tx = tx();

        return tx != null && tx.local() ? (T)tx : null;
    }

    /**
     * @return Transaction for current thread.
     */
    @SuppressWarnings({"unchecked"})
    public <T> T threadLocalTx() {
        IgniteTxEx<K, V> tx = tx(Thread.currentThread().getId());

        return tx != null && tx.local() && (!tx.dht() || tx.colocated()) && !tx.implicit() ? (T)tx : null;
    }

    /**
     * @return Transaction for current thread.
     */
    @SuppressWarnings({"unchecked", "RedundantCast"})
    public <T> T tx() {
        IgniteTxEx<K, V> tx = txContext();

        return tx != null ? (T)tx : (T)tx(Thread.currentThread().getId());
    }

    /**
     * @return Local transaction.
     */
    @Nullable public IgniteTxEx<K, V> localTxx() {
        IgniteTxEx<K, V> tx = txx();

        return tx != null && tx.local() ? tx : null;
    }

    /**
     * @return Transaction for current thread.
     */
    @SuppressWarnings({"unchecked"})
    public IgniteTxEx<K, V> txx() {
        return tx();
    }

    /**
     * @return User transaction for current thread.
     */
    @Nullable public IgniteTx userTx() {
        IgniteTxEx<K, V> tx = txContext();

        if (tx != null && tx.user() && tx.state() == ACTIVE)
            return tx;

        tx = tx(Thread.currentThread().getId());

        return tx != null && tx.user() && tx.state() == ACTIVE ? tx : null;
    }

    /**
     * @return User transaction.
     */
    @SuppressWarnings({"unchecked"})
    @Nullable public <T extends IgniteTxLocalEx<K, V>> T userTxx() {
        return (T)userTx();
    }

    /**
     * @param threadId Id of thread for transaction.
     * @return Transaction for thread with given ID.
     */
    @SuppressWarnings({"unchecked"})
    public <T> T tx(long threadId) {
        return (T)threadMap.get(threadId);
    }

    /**
     * @return {@code True} if current thread is currently within transaction.
     */
    public boolean inUserTx() {
        return userTx() != null;
    }

    /**
     * @param txId Transaction ID.
     * @return Transaction with given ID.
     */
    @SuppressWarnings({"unchecked"})
    @Nullable public <T extends IgniteTxEx<K, V>> T tx(GridCacheVersion txId) {
        return (T)idMap.get(txId);
    }

    /**
     * @param txId Transaction ID.
     * @return Transaction with given ID.
     */
    @SuppressWarnings({"unchecked"})
    @Nullable public <T extends IgniteTxEx<K, V>> T nearTx(GridCacheVersion txId) {
        return (T)nearIdMap.get(txId);
    }

    /**
     * @param txId Transaction ID.
     * @return Transaction with given ID.
     */
    @Nullable public IgniteTxEx<K, V> txx(GridCacheVersion txId) {
        return idMap.get(txId);
    }

    /**
     * Handles prepare stage of 2PC.
     *
     * @param tx Transaction to prepare.
     * @throws IgniteCheckedException If preparation failed.
     */
    public void prepareTx(IgniteTxEx<K, V> tx) throws IgniteCheckedException {
        if (tx.state() == MARKED_ROLLBACK) {
            if (tx.timedOut())
                throw new IgniteTxTimeoutException("Transaction timed out: " + this);

            throw new IgniteCheckedException("Transaction is marked for rollback: " + tx);
        }

        if (tx.remainingTime() == 0) {
            tx.setRollbackOnly();

            throw new IgniteTxTimeoutException("Transaction timed out: " + this);
        }

        boolean txSerializableEnabled = cctx.txConfig().isTxSerializableEnabled();

        // Clean up committed transactions queue.
        if (tx.pessimistic() && tx.local()) {
            if (tx.enforceSerializable() && txSerializableEnabled) {
                for (Iterator<IgniteTxEx<K, V>> it = committedQ.iterator(); it.hasNext();) {
                    IgniteTxEx<K, V> committedTx = it.next();

                    assert committedTx != tx;

                    // Clean up.
                    if (isSafeToForget(committedTx))
                        it.remove();
                }
            }

            // Nothing else to do in pessimistic mode.
            return;
        }

        if (txSerializableEnabled && tx.optimistic() && tx.enforceSerializable()) {
            Set<IgniteTxKey<K>> readSet = tx.readSet();
            Set<IgniteTxKey<K>> writeSet = tx.writeSet();

            GridCacheVersion startTn = tx.startVersion();

            GridCacheVersion finishTn = cctx.versions().last();

            // Add future to prepare queue only on first prepare call.
            if (tx.markPreparing())
                prepareQ.offer(tx);

            // Check that our read set does not intersect with write set
            // of all transactions that completed their write phase
            // while our transaction was in read phase.
            for (Iterator<IgniteTxEx<K, V>> it = committedQ.iterator(); it.hasNext();) {
                IgniteTxEx<K, V> committedTx = it.next();

                assert committedTx != tx;

                // Clean up.
                if (isSafeToForget(committedTx)) {
                    it.remove();

                    continue;
                }

                GridCacheVersion tn = committedTx.endVersion();

                // We only care about transactions
                // with tn > startTn and tn <= finishTn
                if (tn.compareTo(startTn) <= 0 || tn.compareTo(finishTn) > 0)
                    continue;

                if (tx.serializable()) {
                    if (GridFunc.intersects(committedTx.writeSet(), readSet)) {
                        tx.setRollbackOnly();

                        throw new IgniteTxOptimisticException("Failed to prepare transaction " +
                            "(committed vs. read-set conflict): " + tx);
                    }
                }
            }

            // Check that our read and write sets do not intersect with write
            // sets of all active transactions.
            for (Iterator<IgniteTxEx<K, V>> iter = prepareQ.iterator(); iter.hasNext();) {
                IgniteTxEx<K, V> prepareTx = iter.next();

                if (prepareTx == tx)
                    // Skip yourself.
                    continue;

                // Optimistically remove completed transactions.
                if (prepareTx.done()) {
                    iter.remove();

                    if (log.isDebugEnabled())
                        log.debug("Removed finished transaction from active queue: " + prepareTx);

                    continue;
                }

                // Check if originating node left.
                if (cctx.discovery().node(prepareTx.nodeId()) == null) {
                    iter.remove();

                    rollbackTx(prepareTx);

                    if (log.isDebugEnabled())
                        log.debug("Removed and rolled back transaction because sender node left grid: " +
                            CU.txString(prepareTx));

                    continue;
                }

                if (tx.serializable() && !prepareTx.isRollbackOnly()) {
                    Set<IgniteTxKey<K>> prepareWriteSet = prepareTx.writeSet();

                    if (GridFunc.intersects(prepareWriteSet, readSet, writeSet)) {
                        // Remove from active set.
                        iter.remove();

                        tx.setRollbackOnly();

                        throw new IgniteTxOptimisticException(
                            "Failed to prepare transaction (read-set/write-set conflict): " + tx);
                    }
                }
            }
        }

        // Optimistic.
        assert tx.optimistic() || !tx.local();

        if (!lockMultiple(tx, tx.optimisticLockEntries())) {
            tx.setRollbackOnly();

            throw new IgniteTxOptimisticException("Failed to prepare transaction (lock conflict): " + tx);
        }
    }

    /**
     * @param tx Transaction to check.
     * @return {@code True} if transaction can be discarded.
     */
    private boolean isSafeToForget(IgniteTxEx<K, V> tx) {
        Map.Entry<GridCacheVersion, AtomicInt> e = startVerCnts.firstEntry();

        if (e == null)
            return true;

        assert e.getValue().get() >= 0;

        return tx.endVersion().compareTo(e.getKey()) <= 0;
    }

    /**
     * Decrement start version count.
     *
     * @param tx Cache transaction.
     */
    private void decrementStartVersionCount(IgniteTxEx<K, V> tx) {
        AtomicInt cnt = startVerCnts.get(tx.startVersion());

        assert cnt != null : "Failed to find start version count for transaction [startVerCnts=" + startVerCnts +
            ", tx=" + tx + ']';

        assert cnt.get() > 0;

        if (cnt.decrementAndGet() == 0)
            if (startVerCnts.remove(tx.startVersion(), cnt))
                if (log.isDebugEnabled())
                    log.debug("Removed start version for transaction: " + tx);
    }

    /**
     * @param tx Transaction.
     */
    private void removeObsolete(IgniteTxEx<K, V> tx) {
        Collection<IgniteTxEntry<K, V>> entries = (tx.local() && !tx.dht()) ? tx.allEntries() : tx.writeEntries();

        for (IgniteTxEntry<K, V> entry : entries) {
            GridCacheEntryEx<K, V> cached = entry.cached();

            GridCacheContext<K, V> cacheCtx = entry.context();

            if (cached == null)
                cached = cacheCtx.cache().peekEx(entry.key());

            if (cached.detached())
                continue;

            try {
                if (cached.obsolete() || cached.markObsoleteIfEmpty(tx.xidVersion()))
                    cacheCtx.cache().removeEntry(cached);

                if (!tx.near() && isNearEnabled(cacheCtx)) {
                    GridNearCacheAdapter<K, V> near = cacheCtx.isNear() ? cacheCtx.near() : cacheCtx.dht().near();

                    GridNearCacheEntry<K, V> e = near.peekExx(entry.key());

                    if (e != null && e.markObsoleteIfEmpty(tx.xidVersion()))
                        near.removeEntry(e);
                }
            }
            catch (IgniteCheckedException e) {
                U.error(log, "Failed to remove obsolete entry from cache: " + cached, e);
            }
        }
    }

    /**
     * @param map Collection to copy.
     * @param expVal Values to copy.
     * @return Copy of the collection.
     */
    private Collection<GridCacheVersion> copyOf(Map<GridCacheVersion, Boolean> map, boolean expVal) {
        Collection<GridCacheVersion> l = new LinkedList<>();

        for (Map.Entry<GridCacheVersion, Boolean> e : map.entrySet()) {
            if (e.getValue() == expVal)
                l.add(e.getKey());
        }

        return l;
    }

    /**
     * Gets committed transactions starting from the given version (inclusive). // TODO: GG-4011: why inclusive?
     *
     * @param min Start (or minimum) version.
     * @return Committed transactions starting from the given version (non-inclusive).
     */
    public Collection<GridCacheVersion> committedVersions(GridCacheVersion min) {
        ConcurrentNavigableMap<GridCacheVersion, Boolean> tail
            = completedVers.tailMap(min, true);

        return F.isEmpty(tail) ? Collections.<GridCacheVersion>emptyList() : copyOf(tail, true);
    }

    /**
     * Gets rolledback transactions starting from the given version (inclusive). // TODO: GG-4011: why inclusive?
     *
     * @param min Start (or minimum) version.
     * @return Committed transactions starting from the given version (non-inclusive).
     */
    public Collection<GridCacheVersion> rolledbackVersions(GridCacheVersion min) {
        ConcurrentNavigableMap<GridCacheVersion, Boolean> tail
            = completedVers.tailMap(min, true);

        return F.isEmpty(tail) ? Collections.<GridCacheVersion>emptyList() : copyOf(tail, false);
    }

    /**
     * @param tx Tx to remove.
     */
    public void removeCommittedTx(IgniteTxEx<K, V> tx) {
        completedVers.remove(tx.xidVersion(), true);
    }

    /**
     * @param tx Committed transaction.
     * @return If transaction was not already present in committed set.
     */
    public boolean addCommittedTx(IgniteTxEx<K, V> tx) {
        return addCommittedTx(tx.xidVersion(), tx.nearXidVersion());
    }

    /**
     * @param tx Committed transaction.
     * @return If transaction was not already present in committed set.
     */
    public boolean addRolledbackTx(IgniteTxEx<K, V> tx) {
        return addRolledbackTx(tx.xidVersion());
    }

    /**
     * @param xidVer Completed transaction version.
     * @param nearXidVer Optional near transaction ID.
     * @return If transaction was not already present in completed set.
     */
    public boolean addCommittedTx(GridCacheVersion xidVer, @Nullable GridCacheVersion nearXidVer) {
        if (nearXidVer != null)
            xidVer = new CommittedVersion(xidVer, nearXidVer);

        Boolean committed = completedVers.putIfAbsent(xidVer, true);

        if (committed == null || committed) {
            if (log.isDebugEnabled())
                log.debug("Added transaction to committed version set: " + xidVer);

            return true;
        }
        else {
            if (log.isDebugEnabled())
                log.debug("Transaction is already present in rolled back version set: " + xidVer);

            return false;
        }
    }

    /**
     * @param xidVer Completed transaction version.
     * @return If transaction was not already present in completed set.
     */
    public boolean addRolledbackTx(GridCacheVersion xidVer) {
        Boolean committed = completedVers.putIfAbsent(xidVer, false);

        if (committed == null || !committed) {
            if (log.isDebugEnabled())
                log.debug("Added transaction to rolled back version set: " + xidVer);

            return true;
        }
        else {
            if (log.isDebugEnabled())
                log.debug("Transaction is already present in committed version set: " + xidVer);

            return false;
        }
    }

    /**
     * @param tx Transaction.
     */
    private void processCompletedEntries(IgniteTxEx<K, V> tx) {
        if (tx.needsCompletedVersions()) {
            GridCacheVersion min = minVersion(tx.readEntries(), tx.xidVersion(), tx);

            min = minVersion(tx.writeEntries(), min, tx);

            assert min != null;

            tx.completedVersions(min, committedVersions(min), rolledbackVersions(min));
        }
    }

    /**
     * Collects versions for all pending locks for all entries within transaction
     *
     * @param dhtTxLoc Transaction being committed.
     */
    private void collectPendingVersions(GridDhtTxLocal<K, V> dhtTxLoc) {
        if (dhtTxLoc.needsCompletedVersions()) {
            if (log.isDebugEnabled())
                log.debug("Checking for pending locks with version less then tx version: " + dhtTxLoc);

            Set<GridCacheVersion> vers = new LinkedHashSet<>();

            collectPendingVersions(dhtTxLoc.readEntries(), dhtTxLoc.xidVersion(), vers);
            collectPendingVersions(dhtTxLoc.writeEntries(), dhtTxLoc.xidVersion(), vers);

            if (!vers.isEmpty())
                dhtTxLoc.pendingVersions(vers);
        }
    }

    /**
     * Gets versions of all not acquired locks for collection of tx entries that are less then base version.
     *
     * @param entries Tx entries to process.
     * @param baseVer Base version to compare with.
     * @param vers Collection of versions that will be populated.
     */
    @SuppressWarnings("TypeMayBeWeakened")
    private void collectPendingVersions(Iterable<IgniteTxEntry<K, V>> entries,
        GridCacheVersion baseVer, Set<GridCacheVersion> vers) {

        // The locks are not released yet, so we can safely list pending candidates versions.
        for (IgniteTxEntry<K, V> txEntry : entries) {
            GridCacheEntryEx<K, V> cached = txEntry.cached();

            try {
                // If check should be faster then exception handling.
                if (!cached.obsolete()) {
                    for (GridCacheMvccCandidate<K> cand : cached.localCandidates()) {
                        if (!cand.owner() && cand.version().compareTo(baseVer) < 0) {
                            if (log.isDebugEnabled())
                                log.debug("Adding candidate version to pending set: " + cand);

                            vers.add(cand.version());
                        }
                    }
                }
            }
            catch (GridCacheEntryRemovedException ignored) {
                if (log.isDebugEnabled())
                    log.debug("There are no pending locks for entry (entry was deleted in transaction): " + txEntry);
            }
        }
    }

    /**
     * Go through all candidates for entries involved in transaction and find their min
     * version. We know that these candidates will commit after this transaction, and
     * therefore we can grab the min version so we can send all committed and rolled
     * back versions from min to current to remote nodes for re-ordering.
     *
     * @param entries Entries.
     * @param min Min version so far.
     * @param tx Transaction.
     * @return Minimal available version.
     */
    private GridCacheVersion minVersion(Iterable<IgniteTxEntry<K, V>> entries, GridCacheVersion min,
        IgniteTxEx<K, V> tx) {
        for (IgniteTxEntry<K, V> txEntry : entries) {
            GridCacheEntryEx<K, V> cached = txEntry.cached();

            // We are assuming that this method is only called on commit. In that
            // case, if lock is held, entry can never be removed.
            assert txEntry.isRead() || !cached.obsolete(tx.xidVersion()) :
                "Invalid obsolete version for transaction [entry=" + cached + ", tx=" + tx + ']';

            for (GridCacheMvccCandidate<K> cand : cached.remoteMvccSnapshot())
                if (min == null || cand.version().isLess(min))
                    min = cand.version();
        }

        return min;
    }

    /**
     * Commits a transaction.
     *
     * @param tx Transaction to commit.
     */
    public void commitTx(IgniteTxEx<K, V> tx) {
        assert tx != null;
        assert tx.state() == COMMITTING : "Invalid transaction state for commit from tm [state=" + tx.state() +
            ", expected=COMMITTING, tx=" + tx + ']';

        if (log.isDebugEnabled())
            log.debug("Committing from TM [locNodeId=" + cctx.localNodeId() + ", tx=" + tx + ']');

        if (tx.timeout() > 0) {
            cctx.time().removeTimeoutObject(tx);

            if (log.isDebugEnabled())
                log.debug("Unregistered transaction with timeout processor: " + tx);
        }

        /*
         * Note that write phase is handled by transaction adapter itself,
         * so we don't do it here.
         */

        Boolean committed = completedVers.get(tx.xidVersion());

        // 1. Make sure that committed version has been recorded.
        if (!(committed != null && committed) || tx.writeSet().isEmpty() || tx.isSystemInvalidate()) {
            uncommitTx(tx);

            throw new IgniteException("Missing commit version (consider increasing " +
                GG_MAX_COMPLETED_TX_COUNT + " system property) [ver=" + tx.xidVersion() + ", firstVer=" +
                completedVers.firstKey() + ", lastVer=" + completedVers.lastKey() + ", tx=" + tx.xid() + ']');
        }

        ConcurrentMap<GridCacheVersion, IgniteTxEx<K, V>> txIdMap = transactionMap(tx);

        if (txIdMap.remove(tx.xidVersion(), tx)) {
            // 2. Must process completed entries before unlocking!
            processCompletedEntries(tx);

            if (tx instanceof GridDhtTxLocal) {
                GridDhtTxLocal<K, V> dhtTxLoc = (GridDhtTxLocal<K, V>)tx;

                collectPendingVersions(dhtTxLoc);
            }

            // 3.1 Call dataStructures manager.
            for (GridCacheContext<K, V> cacheCtx : cctx.cacheContexts())
                cacheCtx.dataStructures().onTxCommitted(tx);

            // 4. Unlock write resources.
            if (tx.groupLock())
                unlockGroupLocks(tx);
            else
                unlockMultiple(tx, tx.writeEntries());

            // 5. For pessimistic transaction, unlock read resources if required.
            if (tx.pessimistic() && !tx.readCommitted() && !tx.groupLock())
                unlockMultiple(tx, tx.readEntries());

            // 6. Notify evictions.
            notifyEvitions(tx);

            // 7. Remove obsolete entries from cache.
            removeObsolete(tx);

            // 8. Assign transaction number at the end of transaction.
            tx.endVersion(cctx.versions().next(tx.topologyVersion()));

            // 9. Clean start transaction number for this transaction.
            if (cctx.txConfig().isTxSerializableEnabled())
                decrementStartVersionCount(tx);

            // 10. Add to committed queue only if it is possible
            //    that this transaction can affect other ones.
            if (cctx.txConfig().isTxSerializableEnabled() && tx.enforceSerializable() && !isSafeToForget(tx))
                committedQ.add(tx);

            // 11. Remove from per-thread storage.
            if (tx.local() && !tx.dht())
                threadMap.remove(tx.threadId(), tx);

            // 12. Unregister explicit locks.
            if (!tx.alternateVersions().isEmpty()) {
                for (GridCacheVersion ver : tx.alternateVersions())
                    idMap.remove(ver);
            }

            // 13. Remove Near-2-DHT mappings.
            if (tx instanceof GridCacheMappedVersion) {
                GridCacheVersion mapped = ((GridCacheMappedVersion)tx).mappedVersion();

                if (mapped != null)
                    mappedVers.remove(mapped);
            }

            // 14. Clear context.
            txContextReset();

            // 15. Update metrics.
            if (!tx.dht() && tx.local()) {
                cctx.txMetrics().onTxCommit();

                for (int cacheId : tx.activeCacheIds()) {
                    GridCacheContext<K, V> cacheCtx = cctx.cacheContext(cacheId);

                    if (cacheCtx.cache().configuration().isStatisticsEnabled())
                        cacheCtx.cache().metrics0().onTxCommit(System.nanoTime() - tx.startTime());
                }
            }

            if (slowTxWarnTimeout > 0 && tx.local() &&
                U.currentTimeMillis() - tx.startTime() > slowTxWarnTimeout)
                U.warn(log, "Slow transaction detected [tx=" + tx +
                    ", slowTxWarnTimeout=" + slowTxWarnTimeout + ']') ;

            if (log.isDebugEnabled())
                log.debug("Committed from TM [locNodeId=" + cctx.localNodeId() + ", tx=" + tx + ']');
        }
        else if (log.isDebugEnabled())
            log.debug("Did not commit from TM (was already committed): " + tx);
    }

    /**
     * Rolls back a transaction.
     *
     * @param tx Transaction to rollback.
     */
    public void rollbackTx(IgniteTxEx<K, V> tx) {
        assert tx != null;

        if (log.isDebugEnabled())
            log.debug("Rolling back from TM [locNodeId=" + cctx.localNodeId() + ", tx=" + tx + ']');

        // 1. Record transaction version to avoid duplicates.
        addRolledbackTx(tx);

        ConcurrentMap<GridCacheVersion, IgniteTxEx<K, V>> txIdMap = transactionMap(tx);

        if (txIdMap.remove(tx.xidVersion(), tx)) {
            // 2. Unlock write resources.
            unlockMultiple(tx, tx.writeEntries());

            // 3. For pessimistic transaction, unlock read resources if required.
            if (tx.pessimistic() && !tx.readCommitted())
                unlockMultiple(tx, tx.readEntries());

            // 4. Notify evictions.
            notifyEvitions(tx);

            // 5. Remove obsolete entries.
            removeObsolete(tx);

            // 6. Clean start transaction number for this transaction.
            if (cctx.txConfig().isTxSerializableEnabled())
                decrementStartVersionCount(tx);

            // 7. Remove from per-thread storage.
            if (tx.local() && !tx.dht())
                threadMap.remove(tx.threadId(), tx);

            // 8. Unregister explicit locks.
            if (!tx.alternateVersions().isEmpty())
                for (GridCacheVersion ver : tx.alternateVersions())
                    idMap.remove(ver);

            // 9. Remove Near-2-DHT mappings.
            if (tx instanceof GridCacheMappedVersion)
                mappedVers.remove(((GridCacheMappedVersion)tx).mappedVersion());

            // 10. Clear context.
            txContextReset();

            // 11. Update metrics.
            if (!tx.dht() && tx.local()) {
                cctx.txMetrics().onTxRollback();

                for (int cacheId : tx.activeCacheIds()) {
                    GridCacheContext<K, V> cacheCtx = cctx.cacheContext(cacheId);

                    cacheCtx.cache().metrics0().onTxRollback(System.nanoTime() - tx.startTime());
                }
            }

            if (log.isDebugEnabled())
                log.debug("Rolled back from TM: " + tx);
        }
        else if (log.isDebugEnabled())
            log.debug("Did not rollback from TM (was already rolled back): " + tx);
    }

    /**
     * Tries to minimize damage from partially-committed transaction.
     *
     * @param tx Tx to uncommit.
     */
    public void uncommitTx(IgniteTxEx<K, V> tx) {
        assert tx != null;

        if (log.isDebugEnabled())
            log.debug("Uncommiting from TM: " + tx);

        ConcurrentMap<GridCacheVersion, IgniteTxEx<K, V>> txIdMap = transactionMap(tx);

        if (txIdMap.remove(tx.xidVersion(), tx)) {
            // 1. Unlock write resources.
            unlockMultiple(tx, tx.writeEntries());

            // 2. For pessimistic transaction, unlock read resources if required.
            if (tx.pessimistic() && !tx.readCommitted())
                unlockMultiple(tx, tx.readEntries());

            // 3. Notify evictions.
            notifyEvitions(tx);

            // 4. Clean start transaction number for this transaction.
            if (cctx.txConfig().isTxSerializableEnabled())
                decrementStartVersionCount(tx);

            // 5. Remove from per-thread storage.
            if (tx.local() && !tx.dht())
                threadMap.remove(tx.threadId(), tx);

            // 6. Unregister explicit locks.
            if (!tx.alternateVersions().isEmpty())
                for (GridCacheVersion ver : tx.alternateVersions())
                    idMap.remove(ver);

            // 7. Remove Near-2-DHT mappings.
            if (tx instanceof GridCacheMappedVersion)
                mappedVers.remove(((GridCacheMappedVersion)tx).mappedVersion());

            // 8. Clear context.
            txContextReset();

            if (log.isDebugEnabled())
                log.debug("Uncommitted from TM: " + tx);
        }
        else if (log.isDebugEnabled())
            log.debug("Did not uncommit from TM (was already committed or rolled back): " + tx);
    }

    /**
     * Gets transaction ID map depending on transaction type.
     *
     * @param tx Transaction.
     * @return Transaction map.
     */
    private ConcurrentMap<GridCacheVersion, IgniteTxEx<K, V>> transactionMap(IgniteTxEx<K, V> tx) {
        return (tx.near() && !tx.local()) ? nearIdMap : idMap;
    }

    /**
     * @param tx Transaction to notify evictions for.
     */
    private void notifyEvitions(IgniteTxEx<K, V> tx) {
        if (tx.internal() && !tx.groupLock())
            return;

        for (IgniteTxEntry<K, V> txEntry : tx.allEntries())
            txEntry.cached().context().evicts().touch(txEntry, tx.local());
    }

    /**
     * Callback invoked whenever a member of a transaction acquires
     * lock ownership.
     *
     * @param entry Cache entry.
     * @param owner Candidate that won ownership.
     * @return {@code True} if transaction was notified, {@code false} otherwise.
     */
    public boolean onOwnerChanged(GridCacheEntryEx<K, V> entry, GridCacheMvccCandidate<K> owner) {
        // We only care about acquired locks.
        if (owner != null) {
            IgniteTxAdapter<K, V> tx = tx(owner.version());

            if (tx == null)
                tx = nearTx(owner.version());

            if (tx != null) {
                if (!tx.local()) {
                    if (log.isDebugEnabled())
                        log.debug("Found transaction for owner changed event [owner=" + owner + ", entry=" + entry +
                            ", tx=" + tx + ']');

                    tx.onOwnerChanged(entry, owner);

                    return true;
                }
                else if (log.isDebugEnabled())
                    log.debug("Ignoring local transaction for owner change event: " + tx);
            }
            else if (log.isDebugEnabled())
                log.debug("Transaction not found for owner changed event [owner=" + owner + ", entry=" + entry + ']');
        }

        return false;
    }

    /**
     * Callback called by near finish future before sending near finish request to remote node. Will increment
     * per-thread counter so that further awaitAck call will wait for finish response.
     *
     * @param rmtNodeId Remote node ID for which finish request is being sent.
     * @param threadId Near tx thread ID.
     */
    public void beforeFinishRemote(UUID rmtNodeId, long threadId) {
        if (finishSyncDisabled)
            return;

        assert txFinishSync != null;

        txFinishSync.onFinishSend(rmtNodeId, threadId);
    }

    /**
     * Callback invoked when near finish response is received from remote node.
     *
     * @param rmtNodeId Remote node ID from which response is received.
     * @param threadId Near tx thread ID.
     */
    public void onFinishedRemote(UUID rmtNodeId, long threadId) {
        if (finishSyncDisabled)
            return;

        assert txFinishSync != null;

        txFinishSync.onAckReceived(rmtNodeId, threadId);
    }

    /**
     * Asynchronously waits for last finish request ack.
     *
     * @param rmtNodeId Remote node ID.
     * @param threadId Near tx thread ID.
     * @return {@code null} if ack was received or future that will be completed when ack is received.
     */
    @Nullable public IgniteInternalFuture<?> awaitFinishAckAsync(UUID rmtNodeId, long threadId) {
        if (finishSyncDisabled)
            return null;

        assert txFinishSync != null;

        return txFinishSync.awaitAckAsync(rmtNodeId, threadId);
    }

    /**
     * For test purposes only.
     *
     * @param finishSyncDisabled {@code True} if finish sync should be disabled.
     */
    public void finishSyncDisabled(boolean finishSyncDisabled) {
        this.finishSyncDisabled = finishSyncDisabled;
    }

    /**
     * @param tx Transaction.
     * @param entries Entries to lock.
     * @return {@code True} if all keys were locked.
     * @throws IgniteCheckedException If lock has been cancelled.
     */
    private boolean lockMultiple(IgniteTxEx<K, V> tx, Iterable<IgniteTxEntry<K, V>> entries)
        throws IgniteCheckedException {
        assert tx.optimistic() || !tx.local();

        long remainingTime = U.currentTimeMillis() - (tx.startTime() + tx.timeout());

        // For serializable transactions, failure to acquire lock means
        // that there is a serializable conflict. For all other isolation levels,
        // we wait for the lock.
        long timeout = tx.timeout() == 0 ? 0 : remainingTime;

        for (IgniteTxEntry<K, V> txEntry1 : entries) {
            // Check if this entry was prepared before.
            if (!txEntry1.markPrepared() || txEntry1.explicitVersion() != null)
                continue;

            GridCacheContext<K, V> cacheCtx = txEntry1.context();

            while (true) {
                try {
                    GridCacheEntryEx<K, V> entry1 = txEntry1.cached();

                    assert !entry1.detached() : "Expected non-detached entry for near transaction " +
                        "[locNodeId=" + cctx.localNodeId() + ", entry=" + entry1 + ']';

                    if (!entry1.tmLock(tx, timeout)) {
                        // Unlock locks locked so far.
                        for (IgniteTxEntry<K, V> txEntry2 : entries) {
                            if (txEntry2 == txEntry1)
                                break;

                            txEntry2.cached().txUnlock(tx);
                        }

                        return false;
                    }

                    entry1.unswap();

                    break;
                }
                catch (GridCacheEntryRemovedException ignored) {
                    if (log.isDebugEnabled())
                        log.debug("Got removed entry in TM lockMultiple(..) method (will retry): " + txEntry1);

                    try {
                        // Renew cache entry.
                        txEntry1.cached(cacheCtx.cache().entryEx(txEntry1.key()), txEntry1.keyBytes());
                    }
                    catch (GridDhtInvalidPartitionException e) {
                        assert tx.dht() : "Received invalid partition for non DHT transaction [tx=" +
                            tx + ", invalidPart=" + e.partition() + ']';

                        // If partition is invalid, we ignore this entry.
                        tx.addInvalidPartition(cacheCtx, e.partition());

                        break;
                    }
                }
                catch (GridDistributedLockCancelledException ignore) {
                    tx.setRollbackOnly();

                    throw new IgniteCheckedException("Entry lock has been cancelled for transaction: " + tx);
                }
            }
        }

        return true;
    }

    /**
     * Unlocks entries locked by group transaction.
     *
     * @param txx Transaction.
     */
    @SuppressWarnings("unchecked")
    private void unlockGroupLocks(IgniteTxEx txx) {
        IgniteTxKey grpLockKey = txx.groupLockKey();

        assert grpLockKey != null;

        if (grpLockKey == null)
            return;

        IgniteTxEntry txEntry = txx.entry(grpLockKey);

        assert txEntry != null || (txx.near() && !txx.local());

        if (txEntry != null) {
            GridCacheContext cacheCtx = txEntry.context();

            // Group-locked entries must be locked.
            while (true) {
                try {
                    GridCacheEntryEx<K, V> entry = txEntry.cached();

                    assert entry != null;

                    entry.txUnlock(txx);

                    break;
                }
                catch (GridCacheEntryRemovedException ignored) {
                    if (log.isDebugEnabled())
                        log.debug("Got removed entry in TM unlockGroupLocks(..) method (will retry): " + txEntry);

                    GridCacheAdapter cache = cacheCtx.cache();

                    // Renew cache entry.
                    txEntry.cached(cache.entryEx(txEntry.key()), txEntry.keyBytes());
                }
            }
        }
    }

    /**
     * @param tx Owning transaction.
     * @param entries Entries to unlock.
     */
    private void unlockMultiple(IgniteTxEx<K, V> tx, Iterable<IgniteTxEntry<K, V>> entries) {
        for (IgniteTxEntry<K, V> txEntry : entries) {
            GridCacheContext<K, V> cacheCtx = txEntry.context();

            while (true) {
                try {
                    GridCacheEntryEx<K, V> entry = txEntry.cached();

                    assert entry != null;

                    if (entry.detached())
                        break;

                    entry.txUnlock(tx);

                    break;
                }
                catch (GridCacheEntryRemovedException ignored) {
                    if (log.isDebugEnabled())
                        log.debug("Got removed entry in TM unlockMultiple(..) method (will retry): " + txEntry);

                    // Renew cache entry.
                    txEntry.cached(cacheCtx.cache().entryEx(txEntry.key()), txEntry.keyBytes());
                }
            }
        }
    }

    /**
     * @param sync Transaction synchronizations to add.
     */
    public void addSynchronizations(IgniteTxSynchronization... sync) {
        if (F.isEmpty(sync))
            return;

        F.copy(syncs, sync);
    }

    /**
     * @param sync Transaction synchronizations to remove.
     */
    public void removeSynchronizations(IgniteTxSynchronization... sync) {
        if (F.isEmpty(sync))
            return;

        F.lose(syncs, false, Arrays.asList(sync));
    }

    /**
     * @return Registered transaction synchronizations
     */
    public Collection<IgniteTxSynchronization> synchronizations() {
        return Collections.unmodifiableList(new LinkedList<>(syncs));
    }

    /**
     * @param prevState Previous state.
     * @param newState New state.
     * @param tx Cache transaction.
     */
    public void onTxStateChange(@Nullable IgniteTxState prevState, IgniteTxState newState, IgniteTx tx) {
        // Notify synchronizations.
        for (IgniteTxSynchronization s : syncs)
            s.onStateChanged(prevState, newState, tx);
    }

    /**
     * @param tx Committing transaction.
     */
    public void txContext(IgniteTxEx tx) {
        threadCtx.set(tx);
    }

    /**
     * @return Currently committing transaction.
     */
    @SuppressWarnings({"unchecked"})
    private IgniteTxEx<K, V> txContext() {
        return threadCtx.get();
    }

    /**
     * Gets version of transaction in tx context or {@code null}
     * if tx context is empty.
     * <p>
     * This is a convenience method provided mostly for debugging.
     *
     * @return Transaction version from transaction context.
     */
    @Nullable public GridCacheVersion txContextVersion() {
        IgniteTxEx<K, V> tx = txContext();

        return tx == null ? null : tx.xidVersion();
    }

    /**
     * Commit ended.
     */
    public void txContextReset() {
        threadCtx.set(null);
    }

    /**
     * @return All transactions.
     */
    public Collection<IgniteTxEx<K, V>> txs() {
        return F.concat(false, idMap.values(), nearIdMap.values());
    }

    /**
     * @return Slow tx warn timeout.
     */
    public int slowTxWarnTimeout() {
        return slowTxWarnTimeout;
    }

    /**
     * @param slowTxWarnTimeout Slow tx warn timeout.
     */
    public void slowTxWarnTimeout(int slowTxWarnTimeout) {
        this.slowTxWarnTimeout = slowTxWarnTimeout;
    }

    /**
     * Checks if transactions with given near version ID was prepared or committed.
     *
     * @param nearVer Near version ID.
     * @param txNum Number of transactions.
     * @return {@code True} if transactions were prepared or committed.
     */
    public boolean txsPreparedOrCommitted(GridCacheVersion nearVer, int txNum) {
        Collection<GridCacheVersion> processedVers = null;

        for (IgniteTxEx<K, V> tx : txs()) {
            if (nearVer.equals(tx.nearXidVersion())) {
                IgniteTxState state = tx.state();

                if (state == PREPARED || state == COMMITTING || state == COMMITTED) {
                    if (--txNum == 0)
                        return true;
                }
                else {
                    if (tx.state(MARKED_ROLLBACK) || tx.state() == UNKNOWN) {
                        tx.rollbackAsync();

                        if (log.isDebugEnabled())
                            log.debug("Transaction was not prepared (rolled back): " + tx);

                        return false;
                    }
                    else {
                        if (tx.state() == COMMITTED) {
                            if (--txNum == 0)
                                return true;
                        }
                        else {
                            if (log.isDebugEnabled())
                                log.debug("Transaction is not prepared: " + tx);

                            return false;
                        }
                    }
                }

                if (processedVers == null)
                    processedVers = new HashSet<>(txNum, 1.0f);

                processedVers.add(tx.xidVersion());
            }
        }

        // Not all transactions were found. Need to scan committed versions to check
        // if transaction was already committed.
        for (Map.Entry<GridCacheVersion, Boolean> e : completedVers.entrySet()) {
            if (!e.getValue())
                continue;

            GridCacheVersion ver = e.getKey();

            if (processedVers != null && processedVers.contains(ver))
                continue;

            if (ver instanceof CommittedVersion) {
                CommittedVersion commitVer = (CommittedVersion)ver;

                if (commitVer.nearVer.equals(nearVer)) {
                    if (--txNum == 0)
                        return true;
                }
            }
        }

        return false;
    }

    /**
     * Gets local transaction for pessimistic tx recovery.
     *
     * @param nearXidVer Near tx ID.
     * @return Near local or colocated local transaction.
     */
    @Nullable public IgniteTxEx<K, V> localTxForRecovery(GridCacheVersion nearXidVer, boolean markFinalizing) {
        // First check if we have near transaction with this ID.
        IgniteTxEx<K, V> tx = idMap.get(nearXidVer);

        if (tx == null) {
            // Check all local transactions and mark them as waiting for recovery to prevent finish race.
            for (IgniteTxEx<K, V> txEx : idMap.values()) {
                if (nearXidVer.equals(txEx.nearXidVersion())) {
                    if (!markFinalizing || !txEx.markFinalizing(RECOVERY_WAIT))
                        tx = txEx;
                }
            }
        }

        // Either we found near transaction or one of transactions is being committed by user.
        // Wait for it and send reply.
        if (tx != null && tx.local())
            return tx;

        return null;
    }

    /**
     * Commits or rolls back prepared transaction.
     *
     * @param tx Transaction.
     * @param commit Whether transaction should be committed or rolled back.
     */
    public void finishOptimisticTxOnRecovery(final IgniteTxEx<K, V> tx, boolean commit) {
        if (log.isDebugEnabled())
            log.debug("Finishing prepared transaction [tx=" + tx + ", commit=" + commit + ']');

        if (!tx.markFinalizing(RECOVERY_FINISH)) {
            if (log.isDebugEnabled())
                log.debug("Will not try to commit prepared transaction (could not mark finalized): " + tx);

            return;
        }

        if (tx instanceof GridDistributedTxRemoteAdapter) {
            IgniteTxRemoteEx<K,V> rmtTx = (IgniteTxRemoteEx<K, V>)tx;

            rmtTx.doneRemote(tx.xidVersion(), Collections.<GridCacheVersion>emptyList(), Collections.<GridCacheVersion>emptyList(),
                Collections.<GridCacheVersion>emptyList());
        }

        if (commit)
            tx.commitAsync().listenAsync(new CommitListener(tx));
        else
            tx.rollbackAsync();
    }

    /**
     * Commits or rolls back pessimistic transaction.
     *
     * @param tx Transaction to finish.
     * @param commitInfo Commit information.
     */
    public void finishPessimisticTxOnRecovery(final IgniteTxEx<K, V> tx, GridCacheCommittedTxInfo<K, V> commitInfo) {
        if (!tx.markFinalizing(RECOVERY_FINISH)) {
            if (log.isDebugEnabled())
                log.debug("Will not try to finish pessimistic transaction (could not mark as finalizing): " + tx);

            return;
        }

        if (tx instanceof GridDistributedTxRemoteAdapter) {
            IgniteTxRemoteEx<K,V> rmtTx = (IgniteTxRemoteEx<K, V>)tx;

            rmtTx.doneRemote(tx.xidVersion(), Collections.<GridCacheVersion>emptyList(), Collections.<GridCacheVersion>emptyList(),
                Collections.<GridCacheVersion>emptyList());
        }

        try {
            tx.prepare();

            if (commitInfo != null) {
                for (IgniteTxEntry<K, V> entry : commitInfo.recoveryWrites()) {
                    IgniteTxEntry<K, V> write = tx.writeMap().get(entry.txKey());

                    if (write != null) {
                        GridCacheEntryEx<K, V> cached = write.cached();

                        IgniteTxEntry<K, V> recovered = entry.cleanCopy(write.context());

                        if (cached == null || cached.detached())
                            cached = write.context().cache().entryEx(entry.key(), tx.topologyVersion());

                        recovered.cached(cached, cached.keyBytes());

                        tx.writeMap().put(entry.txKey(), recovered);

                        continue;
                    }

                    // If write was not found, check read.
                    IgniteTxEntry<K, V> read = tx.readMap().remove(entry.txKey());

                    if (read != null)
                        tx.writeMap().put(entry.txKey(), entry);
                }

                tx.commitAsync().listenAsync(new CommitListener(tx));
            }
            else
                tx.rollbackAsync();
        }
        catch (IgniteCheckedException e) {
            U.error(log, "Failed to prepare pessimistic transaction (will invalidate): " + tx, e);

            salvageTx(tx);
        }
    }

    /**
<<<<<<< HEAD
=======
     * @param req Check committed request.
     * @return Check committed future.
     */
    public IgniteInternalFuture<GridCacheCommittedTxInfo<K, V>> checkPessimisticTxCommitted(GridCachePessimisticCheckCommittedTxRequest req) {
        // First check if we have near transaction with this ID.
        IgniteTxEx<K, V> tx = localTxForRecovery(req.nearXidVersion(), !req.nearOnlyCheck());

        // Either we found near transaction or one of transactions is being committed by user.
        // Wait for it and send reply.
        if (tx != null) {
            assert tx.local();

            if (log.isDebugEnabled())
                log.debug("Found active near transaction, will wait for completion [req=" + req + ", tx=" + tx + ']');

            final IgniteTxEx<K, V> tx0 = tx;

            return tx.finishFuture().chain(new C1<IgniteInternalFuture<IgniteTx>, GridCacheCommittedTxInfo<K, V>>() {
                @Override public GridCacheCommittedTxInfo<K, V> apply(IgniteInternalFuture<IgniteTx> txFut) {
                    GridCacheCommittedTxInfo<K, V> info = null;

                    if (tx0.state() == COMMITTED)
                        info = new GridCacheCommittedTxInfo<>(tx0);

                    return info;
                }
            });
        }

        GridCacheCommittedTxInfo<K, V> info = txCommitted(req.nearXidVersion(), req.originatingNodeId(),
            req.originatingThreadId());

        if (info == null)
            info = txCommitted(req.nearXidVersion(), req.originatingNodeId(), req.originatingThreadId());

        return new GridFinishedFutureEx<>(info);
    }

    /**
>>>>>>> 9502c0d9
     * Timeout object for node failure handler.
     */
    private final class NodeFailureTimeoutObject extends GridTimeoutObjectAdapter {
        /** Left or failed node. */
        private final UUID evtNodeId;

        /**
         * @param evtNodeId Event node ID.
         */
        private NodeFailureTimeoutObject(UUID evtNodeId) {
            super(IgniteUuid.fromUuid(cctx.localNodeId()), TX_SALVAGE_TIMEOUT);

            this.evtNodeId = evtNodeId;
        }

        /** {@inheritDoc} */
        @Override public void onTimeout() {
            try {
                cctx.kernalContext().gateway().readLock();
            }
            catch (IllegalStateException ignore) {
                if (log.isDebugEnabled())
                    log.debug("Failed to acquire kernal gateway (grid is stopping).");

                return;
            }

            try {
                if (log.isDebugEnabled())
                    log.debug("Processing node failed event [locNodeId=" + cctx.localNodeId() +
                        ", failedNodeId=" + evtNodeId + ']');

                for (IgniteTxEx<K, V> tx : txs()) {
                    if ((tx.near() && !tx.local()) || (tx.storeUsed() && tx.masterNodeIds().contains(evtNodeId))) {
                        // Invalidate transactions.
                        salvageTx(tx, false, RECOVERY_FINISH);
                    }
                    else {
                        // Check prepare only if originating node ID failed. Otherwise parent node will finish this tx.
                        if (tx.originatingNodeId().equals(evtNodeId)) {
                            if (tx.state() == PREPARED)
                                commitIfPrepared(tx);
                            else {
                                if (tx.setRollbackOnly())
                                    tx.rollbackAsync();
                                // If we could not mark tx as rollback, it means that transaction is being committed.
                            }
                        }
                    }
                }
            }
            finally {
                cctx.kernalContext().gateway().readUnlock();
            }
        }

        /**
         * Commits optimistic transaction in case when node started transaction failed, but all related
         * transactions were prepared (invalidates transaction if it is not fully prepared).
         *
         * @param tx Transaction.
         */
        private void commitIfPrepared(IgniteTxEx<K, V> tx) {
            assert tx instanceof GridDhtTxLocal || tx instanceof GridDhtTxRemote  : tx;
            assert !F.isEmpty(tx.transactionNodes());
            assert tx.nearXidVersion() != null;

            GridCacheOptimisticCheckPreparedTxFuture<K, V> fut = new GridCacheOptimisticCheckPreparedTxFuture<>(
                cctx, tx, evtNodeId, tx.transactionNodes());

            cctx.mvcc().addFuture(fut);

            if (log.isDebugEnabled())
                log.debug("Checking optimistic transaction state on remote nodes [tx=" + tx + ", fut=" + fut + ']');

            fut.prepare();
        }
    }

    /**
     *
     */
    private static class CommittedVersion extends GridCacheVersion {
        /** */
        private static final long serialVersionUID = 0L;

        /** Corresponding near version. Transient. */
        private GridCacheVersion nearVer;

        /**
         * Empty constructor required by {@link Externalizable}.
         */
        public CommittedVersion() {
            // No-op.
        }

        /**
         * @param ver Committed version.
         * @param nearVer Near transaction version.
         */
        private CommittedVersion(GridCacheVersion ver, GridCacheVersion nearVer) {
            super(ver.topologyVersion(), ver.globalTime(), ver.order(), ver.nodeOrder(), ver.dataCenterId());

            assert nearVer != null;

            this.nearVer = nearVer;
        }
    }

    /**
     * Atomic integer that compares only using references, not values.
     */
    private static final class AtomicInt extends AtomicInteger {
        /** */
        private static final long serialVersionUID = 0L;

        /**
         * @param initVal Initial value.
         */
        private AtomicInt(int initVal) {
            super(initVal);
        }

        /** {@inheritDoc} */
        @Override public boolean equals(Object obj) {
            // Reference only.
            return obj == this;
        }

        /** {@inheritDoc} */
        @Override public int hashCode() {
            return super.hashCode();
        }
    }

    /**
     * Commit listener. Checks if commit succeeded and rollbacks if case of error.
     */
    private class CommitListener implements CI1<IgniteInternalFuture<IgniteTx>> {
        /** */
        private static final long serialVersionUID = 0L;

        /** Transaction. */
        private final IgniteTxEx<K, V> tx;

        /**
         * @param tx Transaction.
         */
        private CommitListener(IgniteTxEx<K, V> tx) {
            this.tx = tx;
        }

        /** {@inheritDoc} */
        @Override public void apply(IgniteInternalFuture<IgniteTx> t) {
            try {
                t.get();
            }
            catch (IgniteTxOptimisticException ignore) {
                if (log.isDebugEnabled())
                    log.debug("Optimistic failure while committing prepared transaction (will rollback): " +
                        tx);

                tx.rollbackAsync();
            }
            catch (IgniteCheckedException e) {
                U.error(log, "Failed to commit transaction during failover: " + tx, e);
            }
        }
    }
}<|MERGE_RESOLUTION|>--- conflicted
+++ resolved
@@ -1932,48 +1932,6 @@
     }
 
     /**
-<<<<<<< HEAD
-=======
-     * @param req Check committed request.
-     * @return Check committed future.
-     */
-    public IgniteInternalFuture<GridCacheCommittedTxInfo<K, V>> checkPessimisticTxCommitted(GridCachePessimisticCheckCommittedTxRequest req) {
-        // First check if we have near transaction with this ID.
-        IgniteTxEx<K, V> tx = localTxForRecovery(req.nearXidVersion(), !req.nearOnlyCheck());
-
-        // Either we found near transaction or one of transactions is being committed by user.
-        // Wait for it and send reply.
-        if (tx != null) {
-            assert tx.local();
-
-            if (log.isDebugEnabled())
-                log.debug("Found active near transaction, will wait for completion [req=" + req + ", tx=" + tx + ']');
-
-            final IgniteTxEx<K, V> tx0 = tx;
-
-            return tx.finishFuture().chain(new C1<IgniteInternalFuture<IgniteTx>, GridCacheCommittedTxInfo<K, V>>() {
-                @Override public GridCacheCommittedTxInfo<K, V> apply(IgniteInternalFuture<IgniteTx> txFut) {
-                    GridCacheCommittedTxInfo<K, V> info = null;
-
-                    if (tx0.state() == COMMITTED)
-                        info = new GridCacheCommittedTxInfo<>(tx0);
-
-                    return info;
-                }
-            });
-        }
-
-        GridCacheCommittedTxInfo<K, V> info = txCommitted(req.nearXidVersion(), req.originatingNodeId(),
-            req.originatingThreadId());
-
-        if (info == null)
-            info = txCommitted(req.nearXidVersion(), req.originatingNodeId(), req.originatingThreadId());
-
-        return new GridFinishedFutureEx<>(info);
-    }
-
-    /**
->>>>>>> 9502c0d9
      * Timeout object for node failure handler.
      */
     private final class NodeFailureTimeoutObject extends GridTimeoutObjectAdapter {
