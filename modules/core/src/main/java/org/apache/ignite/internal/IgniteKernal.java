/*
 * Licensed to the Apache Software Foundation (ASF) under one or more
 * contributor license agreements.  See the NOTICE file distributed with
 * this work for additional information regarding copyright ownership.
 * The ASF licenses this file to You under the Apache License, Version 2.0
 * (the "License"); you may not use this file except in compliance with
 * the License.  You may obtain a copy of the License at
 *
 *      http://www.apache.org/licenses/LICENSE-2.0
 *
 * Unless required by applicable law or agreed to in writing, software
 * distributed under the License is distributed on an "AS IS" BASIS,
 * WITHOUT WARRANTIES OR CONDITIONS OF ANY KIND, either express or implied.
 * See the License for the specific language governing permissions and
 * limitations under the License.
 */

package org.apache.ignite.internal;

import java.io.Externalizable;
import java.io.File;
import java.io.IOException;
import java.io.InputStream;
import java.io.InvalidObjectException;
import java.io.ObjectInput;
import java.io.ObjectOutput;
import java.io.ObjectStreamException;
import java.io.Serializable;
import java.lang.management.ManagementFactory;
import java.lang.management.RuntimeMXBean;
import java.lang.ref.WeakReference;
import java.lang.reflect.Constructor;
import java.text.DateFormat;
import java.text.DecimalFormat;
import java.util.ArrayList;
import java.util.Arrays;
import java.util.Collection;
import java.util.Collections;
import java.util.Date;
import java.util.List;
import java.util.ListIterator;
import java.util.Map;
import java.util.Properties;
import java.util.Timer;
import java.util.UUID;
import java.util.concurrent.ExecutorService;
import java.util.concurrent.ThreadPoolExecutor;
import java.util.concurrent.atomic.AtomicBoolean;
import java.util.concurrent.atomic.AtomicReference;
import javax.management.JMException;
import javax.management.ObjectName;
import org.apache.ignite.IgniteAtomicLong;
import org.apache.ignite.IgniteAtomicReference;
import org.apache.ignite.IgniteAtomicSequence;
import org.apache.ignite.IgniteAtomicStamped;
import org.apache.ignite.IgniteCache;
import org.apache.ignite.IgniteCheckedException;
import org.apache.ignite.IgniteClientDisconnectedException;
import org.apache.ignite.IgniteCompute;
import org.apache.ignite.IgniteCountDownLatch;
import org.apache.ignite.IgniteDataStreamer;
import org.apache.ignite.IgniteEvents;
import org.apache.ignite.IgniteException;
import org.apache.ignite.IgniteFileSystem;
import org.apache.ignite.IgniteLogger;
import org.apache.ignite.IgniteMessaging;
import org.apache.ignite.IgniteBinary;
import org.apache.ignite.IgniteQueue;
import org.apache.ignite.IgniteScheduler;
import org.apache.ignite.IgniteServices;
import org.apache.ignite.IgniteSet;
import org.apache.ignite.IgniteSystemProperties;
import org.apache.ignite.IgniteTransactions;
import org.apache.ignite.Ignition;
import org.apache.ignite.cache.affinity.Affinity;
import org.apache.ignite.cluster.ClusterGroup;
import org.apache.ignite.cluster.ClusterMetrics;
import org.apache.ignite.cluster.ClusterNode;
import org.apache.ignite.configuration.CacheConfiguration;
import org.apache.ignite.configuration.CollectionConfiguration;
import org.apache.ignite.configuration.ConnectorConfiguration;
import org.apache.ignite.configuration.IgniteConfiguration;
import org.apache.ignite.configuration.NearCacheConfiguration;
import org.apache.ignite.internal.cluster.ClusterGroupAdapter;
import org.apache.ignite.internal.cluster.IgniteClusterEx;
import org.apache.ignite.internal.managers.GridManager;
import org.apache.ignite.internal.managers.checkpoint.GridCheckpointManager;
import org.apache.ignite.internal.managers.collision.GridCollisionManager;
import org.apache.ignite.internal.managers.communication.GridIoManager;
import org.apache.ignite.internal.managers.deployment.GridDeploymentManager;
import org.apache.ignite.internal.managers.discovery.GridDiscoveryManager;
import org.apache.ignite.internal.managers.eventstorage.GridEventStorageManager;
import org.apache.ignite.internal.managers.failover.GridFailoverManager;
import org.apache.ignite.internal.managers.indexing.GridIndexingManager;
import org.apache.ignite.internal.managers.loadbalancer.GridLoadBalancerManager;
import org.apache.ignite.internal.managers.swapspace.GridSwapSpaceManager;
import org.apache.ignite.internal.processors.GridProcessor;
import org.apache.ignite.internal.processors.affinity.GridAffinityProcessor;
import org.apache.ignite.internal.processors.cache.GridCacheAdapter;
import org.apache.ignite.internal.processors.cache.GridCacheContext;
import org.apache.ignite.internal.processors.cache.GridCacheProcessor;
import org.apache.ignite.internal.processors.cache.GridCacheUtilityKey;
import org.apache.ignite.internal.processors.cache.IgniteCacheProxy;
import org.apache.ignite.internal.processors.cache.IgniteInternalCache;
import org.apache.ignite.internal.processors.cache.portable.CacheObjectBinaryProcessor;
import org.apache.ignite.internal.processors.cache.portable.CacheObjectBinaryProcessorImpl;
import org.apache.ignite.internal.processors.cacheobject.IgniteCacheObjectProcessor;
import org.apache.ignite.internal.processors.clock.GridClockSyncProcessor;
import org.apache.ignite.internal.processors.closure.GridClosureProcessor;
import org.apache.ignite.internal.processors.cluster.ClusterProcessor;
import org.apache.ignite.internal.processors.continuous.GridContinuousProcessor;
import org.apache.ignite.internal.processors.datastreamer.DataStreamProcessor;
import org.apache.ignite.internal.processors.datastructures.DataStructuresProcessor;
import org.apache.ignite.internal.processors.hadoop.Hadoop;
import org.apache.ignite.internal.processors.job.GridJobProcessor;
import org.apache.ignite.internal.processors.jobmetrics.GridJobMetricsProcessor;
import org.apache.ignite.internal.processors.nodevalidation.DiscoveryNodeValidationProcessor;
import org.apache.ignite.internal.processors.nodevalidation.OsDiscoveryNodeValidationProcessor;
import org.apache.ignite.internal.processors.offheap.GridOffHeapProcessor;
import org.apache.ignite.internal.processors.platform.PlatformNoopProcessor;
import org.apache.ignite.internal.processors.platform.PlatformProcessor;
import org.apache.ignite.internal.processors.plugin.IgnitePluginProcessor;
import org.apache.ignite.internal.processors.port.GridPortProcessor;
import org.apache.ignite.internal.processors.port.GridPortRecord;
import org.apache.ignite.internal.processors.query.GridQueryProcessor;
import org.apache.ignite.internal.processors.resource.GridResourceProcessor;
import org.apache.ignite.internal.processors.resource.GridSpringResourceContext;
import org.apache.ignite.internal.processors.rest.GridRestProcessor;
import org.apache.ignite.internal.processors.security.GridSecurityProcessor;
import org.apache.ignite.internal.processors.segmentation.GridSegmentationProcessor;
import org.apache.ignite.internal.processors.service.GridServiceProcessor;
import org.apache.ignite.internal.processors.session.GridTaskSessionProcessor;
import org.apache.ignite.internal.processors.task.GridTaskProcessor;
import org.apache.ignite.internal.processors.timeout.GridTimeoutProcessor;
import org.apache.ignite.internal.util.GridEnumCache;
import org.apache.ignite.internal.util.GridTimerTask;
import org.apache.ignite.internal.util.future.GridFinishedFuture;
import org.apache.ignite.internal.util.future.GridFutureAdapter;
import org.apache.ignite.internal.util.future.IgniteFutureImpl;
import org.apache.ignite.internal.util.lang.GridAbsClosure;
import org.apache.ignite.internal.util.tostring.GridToStringExclude;
import org.apache.ignite.internal.util.typedef.C1;
import org.apache.ignite.internal.util.typedef.CI1;
import org.apache.ignite.internal.util.typedef.F;
import org.apache.ignite.internal.util.typedef.X;
import org.apache.ignite.internal.util.typedef.internal.A;
import org.apache.ignite.internal.util.typedef.internal.CU;
import org.apache.ignite.internal.util.typedef.internal.LT;
import org.apache.ignite.internal.util.typedef.internal.S;
import org.apache.ignite.internal.util.typedef.internal.SB;
import org.apache.ignite.internal.util.typedef.internal.U;
import org.apache.ignite.lang.IgniteFuture;
import org.apache.ignite.lang.IgnitePredicate;
import org.apache.ignite.lang.IgniteProductVersion;
import org.apache.ignite.lifecycle.LifecycleAware;
import org.apache.ignite.lifecycle.LifecycleBean;
import org.apache.ignite.lifecycle.LifecycleEventType;
import org.apache.ignite.marshaller.MarshallerExclusions;
import org.apache.ignite.marshaller.optimized.OptimizedMarshaller;
import org.apache.ignite.mxbean.ClusterLocalNodeMetricsMXBean;
import org.apache.ignite.mxbean.IgniteMXBean;
import org.apache.ignite.mxbean.ThreadPoolMXBean;
import org.apache.ignite.plugin.IgnitePlugin;
import org.apache.ignite.plugin.PluginNotFoundException;
import org.apache.ignite.plugin.PluginProvider;
import org.apache.ignite.spi.IgniteSpi;
import org.apache.ignite.spi.IgniteSpiVersionCheckException;
import org.apache.ignite.spi.discovery.tcp.internal.TcpDiscoveryNode;
import org.jetbrains.annotations.Nullable;

import static org.apache.ignite.IgniteSystemProperties.IGNITE_CONFIG_URL;
import static org.apache.ignite.IgniteSystemProperties.IGNITE_DAEMON;
import static org.apache.ignite.IgniteSystemProperties.IGNITE_NO_ASCII;
import static org.apache.ignite.IgniteSystemProperties.IGNITE_OPTIMIZED_MARSHALLER_USE_DEFAULT_SUID;
import static org.apache.ignite.IgniteSystemProperties.IGNITE_SKIP_CONFIGURATION_CONSISTENCY_CHECK;
import static org.apache.ignite.IgniteSystemProperties.IGNITE_STARVATION_CHECK_INTERVAL;
import static org.apache.ignite.IgniteSystemProperties.IGNITE_SUCCESS_FILE;
import static org.apache.ignite.IgniteSystemProperties.IGNITE_UPDATE_NOTIFIER;
import static org.apache.ignite.IgniteSystemProperties.getBoolean;
import static org.apache.ignite.IgniteSystemProperties.snapshot;
import static org.apache.ignite.internal.GridKernalState.DISCONNECTED;
import static org.apache.ignite.internal.GridKernalState.STARTED;
import static org.apache.ignite.internal.GridKernalState.STARTING;
import static org.apache.ignite.internal.GridKernalState.STOPPED;
import static org.apache.ignite.internal.GridKernalState.STOPPING;
import static org.apache.ignite.internal.IgniteComponentType.IGFS;
import static org.apache.ignite.internal.IgniteComponentType.IGFS_HELPER;
import static org.apache.ignite.internal.IgniteComponentType.SCHEDULE;
import static org.apache.ignite.internal.IgniteNodeAttributes.ATTR_BUILD_DATE;
import static org.apache.ignite.internal.IgniteNodeAttributes.ATTR_BUILD_VER;
import static org.apache.ignite.internal.IgniteNodeAttributes.ATTR_CLIENT_MODE;
import static org.apache.ignite.internal.IgniteNodeAttributes.ATTR_CONSISTENCY_CHECK_SKIPPED;
import static org.apache.ignite.internal.IgniteNodeAttributes.ATTR_DAEMON;
import static org.apache.ignite.internal.IgniteNodeAttributes.ATTR_DEPLOYMENT_MODE;
import static org.apache.ignite.internal.IgniteNodeAttributes.ATTR_GRID_NAME;
import static org.apache.ignite.internal.IgniteNodeAttributes.ATTR_IPS;
import static org.apache.ignite.internal.IgniteNodeAttributes.ATTR_JIT_NAME;
import static org.apache.ignite.internal.IgniteNodeAttributes.ATTR_JMX_PORT;
import static org.apache.ignite.internal.IgniteNodeAttributes.ATTR_JVM_ARGS;
import static org.apache.ignite.internal.IgniteNodeAttributes.ATTR_JVM_PID;
import static org.apache.ignite.internal.IgniteNodeAttributes.ATTR_LANG_RUNTIME;
import static org.apache.ignite.internal.IgniteNodeAttributes.ATTR_MACS;
import static org.apache.ignite.internal.IgniteNodeAttributes.ATTR_MARSHALLER;
import static org.apache.ignite.internal.IgniteNodeAttributes.ATTR_MARSHALLER_USE_DFLT_SUID;
import static org.apache.ignite.internal.IgniteNodeAttributes.ATTR_NODE_CONSISTENT_ID;
import static org.apache.ignite.internal.IgniteNodeAttributes.ATTR_PEER_CLASSLOADING;
import static org.apache.ignite.internal.IgniteNodeAttributes.ATTR_PHY_RAM;
import static org.apache.ignite.internal.IgniteNodeAttributes.ATTR_PREFIX;
import static org.apache.ignite.internal.IgniteNodeAttributes.ATTR_RESTART_ENABLED;
import static org.apache.ignite.internal.IgniteNodeAttributes.ATTR_REST_PORT_RANGE;
import static org.apache.ignite.internal.IgniteNodeAttributes.ATTR_SPI_CLASS;
import static org.apache.ignite.internal.IgniteNodeAttributes.ATTR_USER_NAME;
import static org.apache.ignite.internal.IgniteVersionUtils.ACK_VER_STR;
import static org.apache.ignite.internal.IgniteVersionUtils.BUILD_TSTAMP_STR;
import static org.apache.ignite.internal.IgniteVersionUtils.COPYRIGHT;
import static org.apache.ignite.internal.IgniteVersionUtils.REV_HASH_STR;
import static org.apache.ignite.internal.IgniteVersionUtils.VER;
import static org.apache.ignite.internal.IgniteVersionUtils.VER_STR;
import static org.apache.ignite.lifecycle.LifecycleEventType.AFTER_NODE_START;
import static org.apache.ignite.lifecycle.LifecycleEventType.BEFORE_NODE_START;

/**
 * Ignite kernal.
 * <p/>
 * See <a href="http://en.wikipedia.org/wiki/Kernal">http://en.wikipedia.org/wiki/Kernal</a> for information on the
 * misspelling.
 */
public class IgniteKernal implements IgniteEx, IgniteMXBean, Externalizable {
    /** */
    private static final long serialVersionUID = 0L;

    /** Ignite site that is shown in log messages. */
    static final String SITE = "ignite.apache.org";

    /** System line separator. */
    private static final String NL = U.nl();

    /** Periodic version check delay. */
    private static final long PERIODIC_VER_CHECK_DELAY = 1000 * 60 * 60; // Every hour.

    /** Periodic version check delay. */
    private static final long PERIODIC_VER_CHECK_CONN_TIMEOUT = 10 * 1000; // 10 seconds.

    /** Periodic starvation check interval. */
    private static final long PERIODIC_STARVATION_CHECK_FREQ = 1000 * 30;

    /** */
    @GridToStringExclude
    private GridKernalContextImpl ctx;

    /** Configuration. */
    private IgniteConfiguration cfg;

    /** */
    @SuppressWarnings({"FieldAccessedSynchronizedAndUnsynchronized"})
    @GridToStringExclude
    private GridLoggerProxy log;

    /** */
    private String gridName;

    /** */
    @GridToStringExclude
    private ObjectName kernalMBean;

    /** */
    @GridToStringExclude
    private ObjectName locNodeMBean;

    /** */
    @GridToStringExclude
    private ObjectName pubExecSvcMBean;

    /** */
    @GridToStringExclude
    private ObjectName sysExecSvcMBean;

    /** */
    @GridToStringExclude
    private ObjectName mgmtExecSvcMBean;

    /** */
    @GridToStringExclude
    private ObjectName p2PExecSvcMBean;

    /** */
    @GridToStringExclude
    private ObjectName restExecSvcMBean;

    /** Kernal start timestamp. */
    private long startTime = U.currentTimeMillis();

    /** Spring context, potentially {@code null}. */
    private GridSpringResourceContext rsrcCtx;

    /** */
    @GridToStringExclude
    private Timer updateNtfTimer;

    /** */
    @GridToStringExclude
    private GridTimeoutProcessor.CancelableTask starveTask;

    /** */
    @GridToStringExclude
    private GridTimeoutProcessor.CancelableTask metricsLogTask;

    /** Indicate error on grid stop. */
    @GridToStringExclude
    private boolean errOnStop;

    /** Scheduler. */
    @GridToStringExclude
    private IgniteScheduler scheduler;

    /** Kernal gateway. */
    @GridToStringExclude
    private final AtomicReference<GridKernalGateway> gw = new AtomicReference<>();

    /** Stop guard. */
    @GridToStringExclude
    private final AtomicBoolean stopGuard = new AtomicBoolean();

    /** Version checker. */
    @GridToStringExclude
    private GridUpdateNotifier verChecker;

    /**
     * No-arg constructor is required by externalization.
     */
    public IgniteKernal() {
        this(null);
    }

    /**
     * @param rsrcCtx Optional Spring application context.
     */
    public IgniteKernal(@Nullable GridSpringResourceContext rsrcCtx) {
        this.rsrcCtx = rsrcCtx;
    }

    /** {@inheritDoc} */
    @Override public IgniteClusterEx cluster() {
        return ctx.cluster().get();
    }

    /** {@inheritDoc} */
    @Override public ClusterNode localNode() {
        return ctx.cluster().get().localNode();
    }

    /** {@inheritDoc} */
    @Override public IgniteCompute compute() {
        return ((ClusterGroupAdapter)ctx.cluster().get().forServers()).compute();
    }

    /** {@inheritDoc} */
    @Override public IgniteMessaging message() {
        return ctx.cluster().get().message();
    }

    /** {@inheritDoc} */
    @Override public IgniteEvents events() {
        return ctx.cluster().get().events();
    }

    /** {@inheritDoc} */
    @Override public IgniteServices services() {
        return ((ClusterGroupAdapter)ctx.cluster().get().forServers()).services();
    }

    /** {@inheritDoc} */
    @Override public ExecutorService executorService() {
        return ctx.cluster().get().executorService();
    }

    /** {@inheritDoc} */
    @Override public final IgniteCompute compute(ClusterGroup grp) {
        return ((ClusterGroupAdapter)grp).compute();
    }

    /** {@inheritDoc} */
    @Override public final IgniteMessaging message(ClusterGroup prj) {
        return ((ClusterGroupAdapter)prj).message();
    }

    /** {@inheritDoc} */
    @Override public final IgniteEvents events(ClusterGroup grp) {
        return ((ClusterGroupAdapter) grp).events();
    }

    /** {@inheritDoc} */
    @Override public IgniteServices services(ClusterGroup grp) {
        return ((ClusterGroupAdapter)grp).services();
    }

    /** {@inheritDoc} */
    @Override public ExecutorService executorService(ClusterGroup grp) {
        return ((ClusterGroupAdapter)grp).executorService();
    }

    /** {@inheritDoc} */
    @Override public String name() {
        return gridName;
    }

    /** {@inheritDoc} */
    @Override public String getCopyright() {
        return COPYRIGHT;
    }

    /** {@inheritDoc} */
    @Override public long getStartTimestamp() {
        return startTime;
    }

    /** {@inheritDoc} */
    @Override public String getStartTimestampFormatted() {
        return DateFormat.getDateTimeInstance().format(new Date(startTime));
    }

    /** {@inheritDoc} */
    @Override public long getUpTime() {
        return U.currentTimeMillis() - startTime;
    }

    /** {@inheritDoc} */
    @Override public String getUpTimeFormatted() {
        return X.timeSpan2HMSM(U.currentTimeMillis() - startTime);
    }

    /** {@inheritDoc} */
    @Override public String getFullVersion() {
        return VER_STR + '-' + BUILD_TSTAMP_STR;
    }

    /** {@inheritDoc} */
    @Override public String getCheckpointSpiFormatted() {
        assert cfg != null;

        return Arrays.toString(cfg.getCheckpointSpi());
    }

    /** {@inheritDoc} */
    @Override public String getSwapSpaceSpiFormatted() {
        assert cfg != null;

        return cfg.getSwapSpaceSpi().toString();
    }

    /** {@inheritDoc} */
    @Override public String getCommunicationSpiFormatted() {
        assert cfg != null;

        return cfg.getCommunicationSpi().toString();
    }

    /** {@inheritDoc} */
    @Override public String getDeploymentSpiFormatted() {
        assert cfg != null;

        return cfg.getDeploymentSpi().toString();
    }

    /** {@inheritDoc} */
    @Override public String getDiscoverySpiFormatted() {
        assert cfg != null;

        return cfg.getDiscoverySpi().toString();
    }

    /** {@inheritDoc} */
    @Override public String getEventStorageSpiFormatted() {
        assert cfg != null;

        return cfg.getEventStorageSpi().toString();
    }

    /** {@inheritDoc} */
    @Override public String getCollisionSpiFormatted() {
        assert cfg != null;

        return cfg.getCollisionSpi().toString();
    }

    /** {@inheritDoc} */
    @Override public String getFailoverSpiFormatted() {
        assert cfg != null;

        return Arrays.toString(cfg.getFailoverSpi());
    }

    /** {@inheritDoc} */
    @Override public String getLoadBalancingSpiFormatted() {
        assert cfg != null;

        return Arrays.toString(cfg.getLoadBalancingSpi());
    }

    /** {@inheritDoc} */
    @Override public String getOsInformation() {
        return U.osString();
    }

    /** {@inheritDoc} */
    @Override public String getJdkInformation() {
        return U.jdkString();
    }

    /** {@inheritDoc} */
    @Override public String getOsUser() {
        return System.getProperty("user.name");
    }

    /** {@inheritDoc} */
    @Override public void printLastErrors() {
        ctx.exceptionRegistry().printErrors(log);
    }

    /** {@inheritDoc} */
    @Override public String getVmName() {
        return ManagementFactory.getRuntimeMXBean().getName();
    }

    /** {@inheritDoc} */
    @Override public String getInstanceName() {
        return gridName;
    }

    /** {@inheritDoc} */
    @Override public String getExecutorServiceFormatted() {
        assert cfg != null;

        return String.valueOf(cfg.getPublicThreadPoolSize());
    }

    /** {@inheritDoc} */
    @Override public String getIgniteHome() {
        assert cfg != null;

        return cfg.getIgniteHome();
    }

    /** {@inheritDoc} */
    @Override public String getGridLoggerFormatted() {
        assert cfg != null;

        return cfg.getGridLogger().toString();
    }

    /** {@inheritDoc} */
    @Override public String getMBeanServerFormatted() {
        assert cfg != null;

        return cfg.getMBeanServer().toString();
    }

    /** {@inheritDoc} */
    @Override public UUID getLocalNodeId() {
        assert cfg != null;

        return cfg.getNodeId();
    }

    /** {@inheritDoc} */
    @SuppressWarnings("unchecked")
    @Override public Collection<String> getUserAttributesFormatted() {
        assert cfg != null;

        return F.transform(cfg.getUserAttributes().entrySet(), new C1<Map.Entry<String, ?>, String>() {
            @Override public String apply(Map.Entry<String, ?> e) {
                return e.getKey() + ", " + e.getValue().toString();
            }
        });
    }

    /** {@inheritDoc} */
    @Override public boolean isPeerClassLoadingEnabled() {
        assert cfg != null;

        return cfg.isPeerClassLoadingEnabled();
    }

    /** {@inheritDoc} */
    @Override public Collection<String> getLifecycleBeansFormatted() {
        LifecycleBean[] beans = cfg.getLifecycleBeans();

        return F.isEmpty(beans) ? Collections.<String>emptyList() : F.transform(beans, F.<LifecycleBean>string());
    }

    /**
     * @param name  New attribute name.
     * @param val New attribute value.
     * @throws IgniteCheckedException If duplicated SPI name found.
     */
    private void add(String name, @Nullable Serializable val) throws IgniteCheckedException {
        assert name != null;

        if (ctx.addNodeAttribute(name, val) != null) {
            if (name.endsWith(ATTR_SPI_CLASS))
                // User defined duplicated names for the different SPIs.
                throw new IgniteCheckedException("Failed to set SPI attribute. Duplicated SPI name found: " +
                    name.substring(0, name.length() - ATTR_SPI_CLASS.length()));

            // Otherwise it's a mistake of setting up duplicated attribute.
            assert false : "Duplicate attribute: " + name;
        }
    }

    /**
     * Notifies life-cycle beans of grid event.
     *
     * @param evt Grid event.
     * @throws IgniteCheckedException If user threw exception during start.
     */
    @SuppressWarnings({"CatchGenericClass"})
    private void notifyLifecycleBeans(LifecycleEventType evt) throws IgniteCheckedException {
        if (!cfg.isDaemon() && cfg.getLifecycleBeans() != null) {
            for (LifecycleBean bean : cfg.getLifecycleBeans())
                if (bean != null) {
                    try {
                        bean.onLifecycleEvent(evt);
                    }
                    catch (Exception e) {
                        throw new IgniteCheckedException(e);
                    }
                }
        }
    }

    /**
     * Notifies life-cycle beans of grid event.
     *
     * @param evt Grid event.
     */
    @SuppressWarnings({"CatchGenericClass"})
    private void notifyLifecycleBeansEx(LifecycleEventType evt) {
        try {
            notifyLifecycleBeans(evt);
        }
        // Catch generic throwable to secure against user assertions.
        catch (Throwable e) {
            U.error(log, "Failed to notify lifecycle bean (safely ignored) [evt=" + evt +
                (gridName == null ? "" : ", gridName=" + gridName) + ']', e);

            if (e instanceof Error)
                throw (Error)e;
        }
    }

    /**
     * @param cfg Configuration to use.
     * @param utilityCachePool Utility cache pool.
     * @param execSvc Executor service.
     * @param sysExecSvc System executor service.
     * @param p2pExecSvc P2P executor service.
     * @param mgmtExecSvc Management executor service.
     * @param igfsExecSvc IGFS executor service.
     * @param restExecSvc Reset executor service.
     * @param errHnd Error handler to use for notification about startup problems.
     * @throws IgniteCheckedException Thrown in case of any errors.
     */
    @SuppressWarnings({"CatchGenericClass", "unchecked"})
    public void start(final IgniteConfiguration cfg,
        ExecutorService utilityCachePool,
        ExecutorService marshCachePool,
        final ExecutorService execSvc,
        final ExecutorService sysExecSvc,
        ExecutorService p2pExecSvc,
        ExecutorService mgmtExecSvc,
        ExecutorService igfsExecSvc,
        ExecutorService restExecSvc,
        GridAbsClosure errHnd)
        throws IgniteCheckedException
    {
        gw.compareAndSet(null, new GridKernalGatewayImpl(cfg.getGridName()));

        GridKernalGateway gw = this.gw.get();

        gw.writeLock();

        try {
            switch (gw.getState()) {
                case STARTED: {
                    U.warn(log, "Grid has already been started (ignored).");

                    return;
                }

                case STARTING: {
                    U.warn(log, "Grid is already in process of being started (ignored).");

                    return;
                }

                case STOPPING: {
                    throw new IgniteCheckedException("Grid is in process of being stopped");
                }

                case STOPPED: {
                    break;
                }
            }

            gw.setState(STARTING);
        }
        finally {
            gw.writeUnlock();
        }

        assert cfg != null;

        // Make sure we got proper configuration.
        validateCommon(cfg);

        gridName = cfg.getGridName();

        this.cfg = cfg;

        log = (GridLoggerProxy)cfg.getGridLogger().getLogger(
            getClass().getName() + (gridName != null ? '%' + gridName : ""));

        RuntimeMXBean rtBean = ManagementFactory.getRuntimeMXBean();

        // Ack various information.
        ackAsciiLogo();
        ackConfigUrl();
        ackDaemon();
        ackOsInfo();
        ackLanguageRuntime();
        ackRemoteManagement();
        ackVmArguments(rtBean);
        ackClassPaths(rtBean);
        ackSystemProperties();
        ackEnvironmentVariables();
        ackCacheConfiguration();
        ackP2pConfiguration();

        // Run background network diagnostics.
        GridDiagnostic.runBackgroundCheck(gridName, execSvc, log);

        boolean notifyEnabled = IgniteSystemProperties.getBoolean(IGNITE_UPDATE_NOTIFIER, true);

        // Ack 3-rd party licenses location.
        if (log.isInfoEnabled() && cfg.getIgniteHome() != null)
            log.info("3-rd party licenses can be found at: " + cfg.getIgniteHome() + File.separatorChar + "libs" +
                File.separatorChar + "licenses");

        // Check that user attributes are not conflicting
        // with internally reserved names.
        for (String name : cfg.getUserAttributes().keySet())
            if (name.startsWith(ATTR_PREFIX))
                throw new IgniteCheckedException("User attribute has illegal name: '" + name + "'. Note that all names " +
                    "starting with '" + ATTR_PREFIX + "' are reserved for internal use.");

        // Ack local node user attributes.
        logNodeUserAttributes();

        // Ack configuration.
        ackSpis();

        List<PluginProvider> plugins = U.allPluginProviders();

        // Spin out SPIs & managers.
        try {
            ctx = new GridKernalContextImpl(log,
                this,
                cfg,
                gw,
                utilityCachePool,
                marshCachePool,
                execSvc,
                sysExecSvc,
                p2pExecSvc,
                mgmtExecSvc,
                igfsExecSvc,
                restExecSvc,
                plugins);

            cfg.getMarshaller().setContext(ctx.marshallerContext());

            startProcessor(new ClusterProcessor(ctx));

            fillNodeAttributes();

            U.onGridStart();

            // Start and configure resource processor first as it contains resources used
            // by all other managers and processors.
            GridResourceProcessor rsrcProc = new GridResourceProcessor(ctx);

            rsrcProc.setSpringContext(rsrcCtx);

            scheduler = new IgniteSchedulerImpl(ctx);

            startProcessor(rsrcProc);

            // Inject resources into lifecycle beans.
            if (!cfg.isDaemon() && cfg.getLifecycleBeans() != null) {
                for (LifecycleBean bean : cfg.getLifecycleBeans()) {
                    if (bean != null)
                        rsrcProc.inject(bean);
                }
            }

            // Lifecycle notification.
            notifyLifecycleBeans(BEFORE_NODE_START);

            // Starts lifecycle aware components.
            U.startLifecycleAware(lifecycleAwares(cfg));

            addHelper(IGFS_HELPER.create(F.isEmpty(cfg.getFileSystemConfiguration())));

            startProcessor(new IgnitePluginProcessor(ctx, cfg, plugins));

            verChecker = null;

            if (notifyEnabled) {
                try {
                    verChecker = new GridUpdateNotifier(gridName, VER_STR, gw, ctx.plugins().allProviders(), false);

                    updateNtfTimer = new Timer("ignite-update-notifier-timer", true);

                    // Setup periodic version check.
                    updateNtfTimer.scheduleAtFixedRate(new UpdateNotifierTimerTask(this, execSvc, verChecker),
                        0, PERIODIC_VER_CHECK_DELAY);
                }
                catch (IgniteCheckedException e) {
                    if (log.isDebugEnabled())
                        log.debug("Failed to create GridUpdateNotifier: " + e);
                }
            }

            // Off-heap processor has no dependencies.
            startProcessor(new GridOffHeapProcessor(ctx));

            // Closure processor should be started before all others
            // (except for resource processor), as many components can depend on it.
            startProcessor(new GridClosureProcessor(ctx));

            // Start some other processors (order & place is important).
            startProcessor(new GridPortProcessor(ctx));
            startProcessor(new GridJobMetricsProcessor(ctx));

            // Timeout processor needs to be started before managers,
            // as managers may depend on it.
            startProcessor(new GridTimeoutProcessor(ctx));

            // Start security processors.
            startProcessor(createComponent(GridSecurityProcessor.class, ctx));

            // Start SPI managers.
            // NOTE: that order matters as there are dependencies between managers.
            startManager(new GridIoManager(ctx));
            startManager(new GridCheckpointManager(ctx));

            startManager(new GridEventStorageManager(ctx));
            startManager(new GridDeploymentManager(ctx));
            startManager(new GridLoadBalancerManager(ctx));
            startManager(new GridFailoverManager(ctx));
            startManager(new GridCollisionManager(ctx));
            startManager(new GridSwapSpaceManager(ctx));
            startManager(new GridIndexingManager(ctx));

            ackSecurity();

            // Assign discovery manager to context before other processors start so they
            // are able to register custom event listener.
            GridManager discoMgr = new GridDiscoveryManager(ctx);

            ctx.add(discoMgr, false);

            // Start processors before discovery manager, so they will
            // be able to start receiving messages once discovery completes.
            startProcessor(createComponent(DiscoveryNodeValidationProcessor.class, ctx));
            startProcessor(new GridClockSyncProcessor(ctx));
            startProcessor(new GridAffinityProcessor(ctx));
            startProcessor(createComponent(GridSegmentationProcessor.class, ctx));
            startProcessor(createComponent(IgniteCacheObjectProcessor.class, ctx));
            startProcessor(new GridCacheProcessor(ctx));
            startProcessor(new GridQueryProcessor(ctx));
            startProcessor(new GridTaskSessionProcessor(ctx));
            startProcessor(new GridJobProcessor(ctx));
            startProcessor(new GridTaskProcessor(ctx));
            startProcessor((GridProcessor)SCHEDULE.createOptional(ctx));
            startProcessor(new GridRestProcessor(ctx));
            startProcessor(new DataStreamProcessor(ctx));
            startProcessor((GridProcessor)IGFS.create(ctx, F.isEmpty(cfg.getFileSystemConfiguration())));
            startProcessor(new GridContinuousProcessor(ctx));
            startProcessor((GridProcessor)(cfg.isPeerClassLoadingEnabled() ?
                IgniteComponentType.HADOOP.create(ctx, true): // No-op when peer class loading is enabled.
                IgniteComponentType.HADOOP.createIfInClassPath(ctx, cfg.getHadoopConfiguration() != null)));
            startProcessor(new GridServiceProcessor(ctx));
            startProcessor(new DataStructuresProcessor(ctx));
            startProcessor(createComponent(PlatformProcessor.class, ctx));

            // Start plugins.
            for (PluginProvider provider : ctx.plugins().allProviders()) {
                ctx.add(new GridPluginComponent(provider));

                provider.start(ctx.plugins().pluginContextForProvider(provider));
            }

            gw.writeLock();

            try {
                gw.setState(STARTED);

                // Start discovery manager last to make sure that grid is fully initialized.
                startManager(discoMgr);
            }
            finally {
                gw.writeUnlock();
            }

            // Check whether physical RAM is not exceeded.
            checkPhysicalRam();

            // Suggest configuration optimizations.
            suggestOptimizations(cfg);

            // Notify discovery manager the first to make sure that topology is discovered.
            ctx.discovery().onKernalStart();

            // Notify IO manager the second so further components can send and receive messages.
            ctx.io().onKernalStart();

            // Callbacks.
            for (GridComponent comp : ctx) {
                // Skip discovery manager.
                if (comp instanceof GridDiscoveryManager)
                    continue;

                // Skip IO manager.
                if (comp instanceof GridIoManager)
                    continue;

                if (!skipDaemon(comp))
                    comp.onKernalStart();
            }

            // Register MBeans.
            registerKernalMBean();
            registerLocalNodeMBean();
            registerExecutorMBeans(execSvc, sysExecSvc, p2pExecSvc, mgmtExecSvc, restExecSvc);

            // Lifecycle bean notifications.
            notifyLifecycleBeans(AFTER_NODE_START);
        }
        catch (Throwable e) {
            IgniteSpiVersionCheckException verCheckErr = X.cause(e, IgniteSpiVersionCheckException.class);

            if (verCheckErr != null)
                U.error(log, verCheckErr.getMessage());
            else if (X.hasCause(e, InterruptedException.class, IgniteInterruptedCheckedException.class))
                U.warn(log, "Grid startup routine has been interrupted (will rollback).");
            else
                U.error(log, "Got exception while starting (will rollback startup routine).", e);

            errHnd.apply();

            stop(true);

            if (e instanceof Error)
                throw e;
            else if (e instanceof IgniteCheckedException)
                throw (IgniteCheckedException)e;
            else
                throw new IgniteCheckedException(e);
        }

        // Mark start timestamp.
        startTime = U.currentTimeMillis();

        String intervalStr = IgniteSystemProperties.getString(IGNITE_STARVATION_CHECK_INTERVAL);

        // Start starvation checker if enabled.
        boolean starveCheck = !isDaemon() && !"0".equals(intervalStr);

        if (starveCheck) {
            final long interval = F.isEmpty(intervalStr) ? PERIODIC_STARVATION_CHECK_FREQ : Long.parseLong(intervalStr);

            starveTask = ctx.timeout().schedule(new Runnable() {
                /** Last completed task count. */
                private long lastCompletedCnt;

                @Override public void run() {
                    if (!(execSvc instanceof ThreadPoolExecutor))
                        return;

                    ThreadPoolExecutor exec = (ThreadPoolExecutor)execSvc;

                    long completedCnt = exec.getCompletedTaskCount();

                    // If all threads are active and no task has completed since last time and there is
                    // at least one waiting request, then it is possible starvation.
                    if (exec.getPoolSize() == exec.getActiveCount() && completedCnt == lastCompletedCnt &&
                        !exec.getQueue().isEmpty())
                        LT.warn(log, null, "Possible thread pool starvation detected (no task completed in last " +
                            interval + "ms, is executorService pool size large enough?)");

                    lastCompletedCnt = completedCnt;
                }
            }, interval, interval);
        }

        long metricsLogFreq = cfg.getMetricsLogFrequency();

        if (metricsLogFreq > 0) {
            metricsLogTask = ctx.timeout().schedule(new Runnable() {
                private final DecimalFormat dblFmt = new DecimalFormat("#.##");

                @Override public void run() {
                    if (log.isInfoEnabled()) {
                        try {
                            ClusterMetrics m = cluster().localNode().metrics();

                            double cpuLoadPct = m.getCurrentCpuLoad() * 100;
                            double avgCpuLoadPct = m.getAverageCpuLoad() * 100;
                            double gcPct = m.getCurrentGcCpuLoad() * 100;

                            long heapUsed = m.getHeapMemoryUsed();
                            long heapMax = m.getHeapMemoryMaximum();

                            long heapUsedInMBytes = heapUsed / 1024 / 1024;
                            long heapCommInMBytes = m.getHeapMemoryCommitted() / 1024 / 1024;

                            double freeHeapPct = heapMax > 0 ? ((double)((heapMax - heapUsed) * 100)) / heapMax : -1;

                            int hosts = 0;
                            int nodes = 0;
                            int cpus = 0;

                            try {
                                ClusterMetrics metrics = cluster().metrics();

                                Collection<ClusterNode> nodes0 = cluster().nodes();

                                hosts = U.neighborhood(nodes0).size();
                                nodes = metrics.getTotalNodes();
                                cpus = metrics.getTotalCpus();
                            }
                            catch (IgniteException ignore) {
                                // No-op.
                            }

                            int pubPoolActiveThreads = 0;
                            int pubPoolIdleThreads = 0;
                            int pubPoolQSize = 0;

                            if (execSvc instanceof ThreadPoolExecutor) {
                                ThreadPoolExecutor exec = (ThreadPoolExecutor)execSvc;

                                int poolSize = exec.getPoolSize();

                                pubPoolActiveThreads = Math.min(poolSize, exec.getActiveCount());
                                pubPoolIdleThreads = poolSize - pubPoolActiveThreads;
                                pubPoolQSize = exec.getQueue().size();
                            }

                            int sysPoolActiveThreads = 0;
                            int sysPoolIdleThreads = 0;
                            int sysPoolQSize = 0;

                            if (sysExecSvc instanceof ThreadPoolExecutor) {
                                ThreadPoolExecutor exec = (ThreadPoolExecutor)sysExecSvc;

                                int poolSize = exec.getPoolSize();

                                sysPoolActiveThreads = Math.min(poolSize, exec.getActiveCount());
                                sysPoolIdleThreads = poolSize - sysPoolActiveThreads;
                                sysPoolQSize = exec.getQueue().size();
                            }

                            String id = U.id8(localNode().id());

                            String msg = NL +
                                "Metrics for local node (to disable set 'metricsLogFrequency' to 0)" + NL +
                                "    ^-- Node [id=" + id + ", name=" + name() + "]" + NL +
                                "    ^-- H/N/C [hosts=" + hosts + ", nodes=" + nodes + ", CPUs=" + cpus + "]" + NL +
                                "    ^-- CPU [cur=" + dblFmt.format(cpuLoadPct) + "%, avg=" +
                                dblFmt.format(avgCpuLoadPct) + "%, GC=" + dblFmt.format(gcPct) + "%]" + NL +
                                "    ^-- Heap [used=" + dblFmt.format(heapUsedInMBytes) + "MB, free=" +
                                dblFmt.format(freeHeapPct) + "%, comm=" + dblFmt.format(heapCommInMBytes) + "MB]" + NL +
                                "    ^-- Public thread pool [active=" + pubPoolActiveThreads + ", idle=" +
                                pubPoolIdleThreads + ", qSize=" + pubPoolQSize + "]" + NL +
                                "    ^-- System thread pool [active=" + sysPoolActiveThreads + ", idle=" +
                                sysPoolIdleThreads + ", qSize=" + sysPoolQSize + "]" + NL +
                                "    ^-- Outbound messages queue [size=" + m.getOutboundMessagesQueueSize() + "]";

                            log.info(msg);
                        }
                        catch (IgniteClientDisconnectedException ignore) {
                            // No-op.
                        }
                    }
                }
            }, metricsLogFreq, metricsLogFreq);
        }

        ctx.performance().logSuggestions(log, gridName);

        U.quietAndInfo(log, "To start Console Management & Monitoring run ignitevisorcmd.{sh|bat}");

        ackStart(rtBean);

        if (!isDaemon())
            ctx.discovery().ackTopology();
    }

    /**
     * Validates common configuration parameters.
     *
     * @param cfg Configuration.
     */
    private void validateCommon(IgniteConfiguration cfg) {
        A.notNull(cfg.getNodeId(), "cfg.getNodeId()");

        A.notNull(cfg.getMBeanServer(), "cfg.getMBeanServer()");
        A.notNull(cfg.getGridLogger(), "cfg.getGridLogger()");
        A.notNull(cfg.getMarshaller(), "cfg.getMarshaller()");
        A.notNull(cfg.getUserAttributes(), "cfg.getUserAttributes()");

        // All SPIs should be non-null.
        A.notNull(cfg.getSwapSpaceSpi(), "cfg.getSwapSpaceSpi()");
        A.notNull(cfg.getCheckpointSpi(), "cfg.getCheckpointSpi()");
        A.notNull(cfg.getCommunicationSpi(), "cfg.getCommunicationSpi()");
        A.notNull(cfg.getDeploymentSpi(), "cfg.getDeploymentSpi()");
        A.notNull(cfg.getDiscoverySpi(), "cfg.getDiscoverySpi()");
        A.notNull(cfg.getEventStorageSpi(), "cfg.getEventStorageSpi()");
        A.notNull(cfg.getCollisionSpi(), "cfg.getCollisionSpi()");
        A.notNull(cfg.getFailoverSpi(), "cfg.getFailoverSpi()");
        A.notNull(cfg.getLoadBalancingSpi(), "cfg.getLoadBalancingSpi()");
        A.notNull(cfg.getIndexingSpi(), "cfg.getIndexingSpi()");

        A.ensure(cfg.getNetworkTimeout() > 0, "cfg.getNetworkTimeout() > 0");
        A.ensure(cfg.getNetworkSendRetryDelay() > 0, "cfg.getNetworkSendRetryDelay() > 0");
        A.ensure(cfg.getNetworkSendRetryCount() > 0, "cfg.getNetworkSendRetryCount() > 0");
    }

    /**
     * Checks whether physical RAM is not exceeded.
     */
    @SuppressWarnings("ConstantConditions")
    private void checkPhysicalRam() {
        long ram = ctx.discovery().localNode().attribute(ATTR_PHY_RAM);

        if (ram != -1) {
            String macs = ctx.discovery().localNode().attribute(ATTR_MACS);

            long totalHeap = 0;

            for (ClusterNode node : ctx.discovery().allNodes()) {
                if (macs.equals(node.attribute(ATTR_MACS))) {
                    long heap = node.metrics().getHeapMemoryMaximum();

                    if (heap != -1)
                        totalHeap += heap;
                }
            }

            if (totalHeap > ram) {
                U.quietAndWarn(log, "Attempting to start more nodes than physical RAM " +
                    "available on current host (this can cause significant slowdown)");
            }
        }
    }

    /**
     * @param cfg Configuration to check for possible performance issues.
     */
    private void suggestOptimizations(IgniteConfiguration cfg) {
        GridPerformanceSuggestions perf = ctx.performance();

        if (ctx.collision().enabled())
            perf.add("Disable collision resolution (remove 'collisionSpi' from configuration)");

        if (ctx.checkpoint().enabled())
            perf.add("Disable checkpoints (remove 'checkpointSpi' from configuration)");

        if (cfg.isPeerClassLoadingEnabled())
            perf.add("Disable peer class loading (set 'peerClassLoadingEnabled' to false)");

        if (cfg.isMarshalLocalJobs())
            perf.add("Disable local jobs marshalling (set 'marshalLocalJobs' to false)");

        if (cfg.getIncludeEventTypes() != null && cfg.getIncludeEventTypes().length != 0)
            perf.add("Disable grid events (remove 'includeEventTypes' from configuration)");

        if (OptimizedMarshaller.available() && !(cfg.getMarshaller() instanceof OptimizedMarshaller))
            perf.add("Enable optimized marshaller (set 'marshaller' to " +
                OptimizedMarshaller.class.getSimpleName() + ')');
    }

    /**
     * Creates attributes map and fills it in.
     *
     * @throws IgniteCheckedException thrown if was unable to set up attribute.
     */
    @SuppressWarnings({"SuspiciousMethodCalls", "unchecked", "TypeMayBeWeakened"})
    private void fillNodeAttributes() throws IgniteCheckedException {
        final String[] incProps = cfg.getIncludeProperties();

        try {
            // Stick all environment settings into node attributes.
            for (Map.Entry<String, String> sysEntry : System.getenv().entrySet()) {
                String name = sysEntry.getKey();

                if (incProps == null || U.containsStringArray(incProps, name, true) ||
                    U.isVisorNodeStartProperty(name) || U.isVisorRequiredProperty(name))
                    ctx.addNodeAttribute(name, sysEntry.getValue());
            }

            if (log.isDebugEnabled())
                log.debug("Added environment properties to node attributes.");
        }
        catch (SecurityException e) {
            throw new IgniteCheckedException("Failed to add environment properties to node attributes due to " +
                "security violation: " + e.getMessage());
        }

        try {
            // Stick all system properties into node's attributes overwriting any
            // identical names from environment properties.
            for (Map.Entry<Object, Object> e : snapshot().entrySet()) {
                String key = (String)e.getKey();

                if (incProps == null || U.containsStringArray(incProps, key, true) ||
                    U.isVisorRequiredProperty(key)) {
                    Object val = ctx.nodeAttribute(key);

                    if (val != null && !val.equals(e.getValue()))
                        U.warn(log, "System property will override environment variable with the same name: " + key);

                    ctx.addNodeAttribute(key, e.getValue());
                }
            }

            if (log.isDebugEnabled())
                log.debug("Added system properties to node attributes.");
        }
        catch (SecurityException e) {
            throw new IgniteCheckedException("Failed to add system properties to node attributes due to security " +
                "violation: " + e.getMessage());
        }

        // Add local network IPs and MACs.
        String ips = F.concat(U.allLocalIps(), ", "); // Exclude loopbacks.
        String macs = F.concat(U.allLocalMACs(), ", "); // Only enabled network interfaces.

        // Ack network context.
        if (log.isInfoEnabled()) {
            log.info("Non-loopback local IPs: " + (F.isEmpty(ips) ? "N/A" : ips));
            log.info("Enabled local MACs: " + (F.isEmpty(macs) ? "N/A" : macs));
        }

        // Warn about loopback.
        if (ips.isEmpty() && macs.isEmpty())
            U.warn(log, "Ignite is starting on loopback address... Only nodes on the same physical " +
                    "computer can participate in topology.",
                "Ignite is starting on loopback address...");

        // Stick in network context into attributes.
        add(ATTR_IPS, (ips.isEmpty() ? "" : ips));
        add(ATTR_MACS, (macs.isEmpty() ? "" : macs));

        // Stick in some system level attributes
        add(ATTR_JIT_NAME, U.getCompilerMx() == null ? "" : U.getCompilerMx().getName());
        add(ATTR_BUILD_VER, VER_STR);
        add(ATTR_BUILD_DATE, BUILD_TSTAMP_STR);
        add(ATTR_MARSHALLER, cfg.getMarshaller().getClass().getName());
        add(ATTR_MARSHALLER_USE_DFLT_SUID,
            getBoolean(IGNITE_OPTIMIZED_MARSHALLER_USE_DEFAULT_SUID, OptimizedMarshaller.USE_DFLT_SUID));
        add(ATTR_USER_NAME, System.getProperty("user.name"));
        add(ATTR_GRID_NAME, gridName);

        add(ATTR_PEER_CLASSLOADING, cfg.isPeerClassLoadingEnabled());
        add(ATTR_DEPLOYMENT_MODE, cfg.getDeploymentMode());
        add(ATTR_LANG_RUNTIME, getLanguage());

        add(ATTR_JVM_PID, U.jvmPid());

        add(ATTR_CLIENT_MODE, cfg.isClientMode());

        add(ATTR_CONSISTENCY_CHECK_SKIPPED, getBoolean(IGNITE_SKIP_CONFIGURATION_CONSISTENCY_CHECK));

        if (cfg.getConsistentId() != null)
            add(ATTR_NODE_CONSISTENT_ID, cfg.getConsistentId());

        // Build a string from JVM arguments, because parameters with spaces are split.
        SB jvmArgs = new SB(512);

        for (String arg : U.jvmArgs()) {
            if (arg.startsWith("-"))
                jvmArgs.a("@@@");
            else
                jvmArgs.a(' ');

            jvmArgs.a(arg);
        }
        // Add it to attributes.
        add(ATTR_JVM_ARGS, jvmArgs.toString());

        // Check daemon system property and override configuration if it's set.
        if (isDaemon())
            add(ATTR_DAEMON, "true");

        // In case of the parsing error, JMX remote disabled or port not being set
        // node attribute won't be set.
        if (isJmxRemoteEnabled()) {
            String portStr = System.getProperty("com.sun.management.jmxremote.port");

            if (portStr != null)
                try {
                    add(ATTR_JMX_PORT, Integer.parseInt(portStr));
                }
                catch (NumberFormatException ignore) {
                    // No-op.
                }
        }

        // Whether restart is enabled and stick the attribute.
        add(ATTR_RESTART_ENABLED, Boolean.toString(isRestartEnabled()));

        // Save port range, port numbers will be stored by rest processor at runtime.
        if (cfg.getConnectorConfiguration() != null)
            add(ATTR_REST_PORT_RANGE, cfg.getConnectorConfiguration().getPortRange());

        // Stick in SPI versions and classes attributes.
        addSpiAttributes(cfg.getCollisionSpi());
        addSpiAttributes(cfg.getSwapSpaceSpi());
        addSpiAttributes(cfg.getDiscoverySpi());
        addSpiAttributes(cfg.getFailoverSpi());
        addSpiAttributes(cfg.getCommunicationSpi());
        addSpiAttributes(cfg.getEventStorageSpi());
        addSpiAttributes(cfg.getCheckpointSpi());
        addSpiAttributes(cfg.getLoadBalancingSpi());
        addSpiAttributes(cfg.getDeploymentSpi());

        // Set user attributes for this node.
        if (cfg.getUserAttributes() != null) {
            for (Map.Entry<String, ?> e : cfg.getUserAttributes().entrySet()) {
                if (ctx.hasNodeAttribute(e.getKey()))
                    U.warn(log, "User or internal attribute has the same name as environment or system " +
                        "property and will take precedence: " + e.getKey());

                ctx.addNodeAttribute(e.getKey(), e.getValue());
            }
        }
    }

    /**
     * Add SPI version and class attributes into node attributes.
     *
     * @param spiList Collection of SPIs to get attributes from.
     * @throws IgniteCheckedException Thrown if was unable to set up attribute.
     */
    private void addSpiAttributes(IgniteSpi... spiList) throws IgniteCheckedException {
        for (IgniteSpi spi : spiList) {
            Class<? extends IgniteSpi> spiCls = spi.getClass();

            add(U.spiAttribute(spi, ATTR_SPI_CLASS), spiCls.getName());
        }
    }

    /** @throws IgniteCheckedException If registration failed. */
    private void registerKernalMBean() throws IgniteCheckedException {
        try {
            kernalMBean = U.registerMBean(
                cfg.getMBeanServer(),
                cfg.getGridName(),
                "Kernal",
                getClass().getSimpleName(),
                this,
                IgniteMXBean.class);

            if (log.isDebugEnabled())
                log.debug("Registered kernal MBean: " + kernalMBean);
        }
        catch (JMException e) {
            kernalMBean = null;

            throw new IgniteCheckedException("Failed to register kernal MBean.", e);
        }
    }

    /** @throws IgniteCheckedException If registration failed. */
    private void registerLocalNodeMBean() throws IgniteCheckedException {
        ClusterLocalNodeMetricsMXBean mbean = new ClusterLocalNodeMetricsMXBeanImpl(ctx.discovery().localNode());

        try {
            locNodeMBean = U.registerMBean(
                cfg.getMBeanServer(),
                cfg.getGridName(),
                "Kernal",
                mbean.getClass().getSimpleName(),
                mbean,
                ClusterLocalNodeMetricsMXBean.class);

            if (log.isDebugEnabled())
                log.debug("Registered local node MBean: " + locNodeMBean);
        }
        catch (JMException e) {
            locNodeMBean = null;

            throw new IgniteCheckedException("Failed to register local node MBean.", e);
        }
    }

    /** @throws IgniteCheckedException If registration failed. */
    private void registerExecutorMBeans(ExecutorService execSvc, ExecutorService sysExecSvc, ExecutorService p2pExecSvc,
        ExecutorService mgmtExecSvc, ExecutorService restExecSvc) throws IgniteCheckedException {
        pubExecSvcMBean = registerExecutorMBean(execSvc, "GridExecutionExecutor");
        sysExecSvcMBean = registerExecutorMBean(sysExecSvc, "GridSystemExecutor");
        mgmtExecSvcMBean = registerExecutorMBean(mgmtExecSvc, "GridManagementExecutor");
        p2PExecSvcMBean = registerExecutorMBean(p2pExecSvc, "GridClassLoadingExecutor");

        ConnectorConfiguration clientCfg = cfg.getConnectorConfiguration();

        if (clientCfg != null)
            restExecSvcMBean = registerExecutorMBean(restExecSvc, "GridRestExecutor");
    }

    /**
     * @param exec Executor service to register.
     * @param name Property name for executor.
     * @return Name for created MBean.
     * @throws IgniteCheckedException If registration failed.
     */
    private ObjectName registerExecutorMBean(ExecutorService exec, String name) throws IgniteCheckedException {
        assert exec != null;

        try {
            ObjectName res = U.registerMBean(
                cfg.getMBeanServer(),
                cfg.getGridName(),
                "Thread Pools",
                name,
                new ThreadPoolMXBeanAdapter(exec),
                ThreadPoolMXBean.class);

            if (log.isDebugEnabled())
                log.debug("Registered executor service MBean: " + res);

            return res;
        }
        catch (JMException e) {
            throw new IgniteCheckedException("Failed to register executor service MBean [name=" + name + ", exec=" + exec + ']',
                e);
        }
    }

    /**
     * Unregisters given mbean.
     *
     * @param mbean MBean to unregister.
     * @return {@code True} if successfully unregistered, {@code false} otherwise.
     */
    private boolean unregisterMBean(@Nullable ObjectName mbean) {
        if (mbean != null)
            try {
                cfg.getMBeanServer().unregisterMBean(mbean);

                if (log.isDebugEnabled())
                    log.debug("Unregistered MBean: " + mbean);

                return true;
            }
            catch (JMException e) {
                U.error(log, "Failed to unregister MBean.", e);

                return false;
            }

        return true;
    }

    /**
     * @param mgr Manager to start.
     * @throws IgniteCheckedException Throw in case of any errors.
     */
    private void startManager(GridManager mgr) throws IgniteCheckedException {
        // Add manager to registry before it starts to avoid cases when manager is started
        // but registry does not have it yet.
        ctx.add(mgr);

        try {
            if (!skipDaemon(mgr))
                mgr.start();
        }
        catch (IgniteCheckedException e) {
            U.error(log, "Failed to start manager: " + mgr , e);

            throw new IgniteCheckedException("Failed to start manager: " + mgr, e);
        }
    }

    /**
     * @param proc Processor to start.
     * @throws IgniteCheckedException Thrown in case of any error.
     */
    private void startProcessor(GridProcessor proc) throws IgniteCheckedException {
        ctx.add(proc);

        try {
            if (!skipDaemon(proc))
                proc.start();
        }
        catch (IgniteCheckedException e) {
            throw new IgniteCheckedException("Failed to start processor: " + proc, e);
        }
    }

    /**
     * Add helper.
     *
     * @param helper Helper.
     */
    private void addHelper(Object helper) {
        ctx.addHelper(helper);
    }

    /**
     * Gets "on" or "off" string for given boolean value.
     *
     * @param b Boolean value to convert.
     * @return Result string.
     */
    private String onOff(boolean b) {
        return b ? "on" : "off";
    }

    /**
     *
     * @return Whether or not REST is enabled.
     */
    private boolean isRestEnabled() {
        assert cfg != null;

        return cfg.getConnectorConfiguration() != null;
    }

    /**
     * Acks remote management.
     */
    private void ackRemoteManagement() {
        assert log != null;

        if (!log.isInfoEnabled())
            return;

        SB sb = new SB();

        sb.a("Remote Management [");

        boolean on = isJmxRemoteEnabled();

        sb.a("restart: ").a(onOff(isRestartEnabled())).a(", ");
        sb.a("REST: ").a(onOff(isRestEnabled())).a(", ");
        sb.a("JMX (");
        sb.a("remote: ").a(onOff(on));

        if (on) {
            sb.a(", ");

            sb.a("port: ").a(System.getProperty("com.sun.management.jmxremote.port", "<n/a>")).a(", ");
            sb.a("auth: ").a(onOff(Boolean.getBoolean("com.sun.management.jmxremote.authenticate"))).a(", ");

            // By default SSL is enabled, that's why additional check for null is needed.
            // See http://docs.oracle.com/javase/6/docs/technotes/guides/management/agent.html
            sb.a("ssl: ").a(onOff(Boolean.getBoolean("com.sun.management.jmxremote.ssl") ||
                System.getProperty("com.sun.management.jmxremote.ssl") == null));
        }

        sb.a(")");

        sb.a(']');

        log.info(sb.toString());
    }

    /**
     * Acks configuration URL.
     */
    private void ackConfigUrl() {
        assert log != null;

        if (log.isInfoEnabled())
            log.info("Config URL: " + System.getProperty(IGNITE_CONFIG_URL, "n/a"));
    }

    /**
     * Acks ASCII-logo. Thanks to http://patorjk.com/software/taag
     */
    private void ackAsciiLogo() {
        assert log != null;

        if (System.getProperty(IGNITE_NO_ASCII) == null) {
            String ver = "ver. " + ACK_VER_STR;

            // Big thanks to: http://patorjk.com/software/taag
            // Font name "Small Slant"
            if (log.isInfoEnabled()) {
                log.info(NL + NL +
                        ">>>    __________  ________________  " + NL +
                        ">>>   /  _/ ___/ |/ /  _/_  __/ __/  " + NL +
                        ">>>  _/ // (7 7    // /  / / / _/    " + NL +
                        ">>> /___/\\___/_/|_/___/ /_/ /___/   " + NL +
                        ">>> " + NL +
                        ">>> " + ver + NL +
                        ">>> " + COPYRIGHT + NL +
                        ">>> " + NL +
                        ">>> Ignite documentation: " + "http://" + SITE + NL
                );
            }

            if (log.isQuiet()) {
                U.quiet(false,
                    "   __________  ________________ ",
                    "  /  _/ ___/ |/ /  _/_  __/ __/ ",
                    " _/ // (7 7    // /  / / / _/   ",
                    "/___/\\___/_/|_/___/ /_/ /___/  ",
                    "",
                    ver,
                    COPYRIGHT,
                    "",
                    "Ignite documentation: " + "http://" + SITE,
                    "",
                    "Quiet mode.");

                String fileName = log.fileName();

                if (fileName != null)
                    U.quiet(false, "  ^-- Logging to file '" + fileName + '\'');

                U.quiet(false,
                    "  ^-- To see **FULL** console log here add -DIGNITE_QUIET=false or \"-v\" to ignite.{sh|bat}",
                    "");
            }
        }
    }

    /**
     * Prints start info.
     *
     * @param rtBean Java runtime bean.
     */
    private void ackStart(RuntimeMXBean rtBean) {
        ClusterNode locNode = localNode();

        if (log.isQuiet()) {
            U.quiet(false, "");
            U.quiet(false, "Ignite node started OK (id=" + U.id8(locNode.id()) +
                (F.isEmpty(gridName) ? "" : ", grid=" + gridName) + ')');
        }

        if (log.isInfoEnabled()) {
            log.info("");

            String ack = "Ignite ver. " + VER_STR + '#' + BUILD_TSTAMP_STR + "-sha1:" + REV_HASH_STR;

            String dash = U.dash(ack.length());

            SB sb = new SB();

            for (GridPortRecord rec : ctx.ports().records())
                sb.a(rec.protocol()).a(":").a(rec.port()).a(" ");

            String str =
                NL + NL +
                    ">>> " + dash + NL +
                    ">>> " + ack + NL +
                    ">>> " + dash + NL +
                    ">>> OS name: " + U.osString() + NL +
                    ">>> CPU(s): " + locNode.metrics().getTotalCpus() + NL +
                    ">>> Heap: " + U.heapSize(locNode, 2) + "GB" + NL +
                    ">>> VM name: " + rtBean.getName() + NL +
                    (gridName == null ? "" : ">>> Grid name: " + gridName + NL) +
                    ">>> Local node [" +
                    "ID=" + locNode.id().toString().toUpperCase() +
                    ", order=" + locNode.order() + ", clientMode=" + ctx.clientNode() +
                    "]" + NL +
                    ">>> Local node addresses: " + U.addressesAsString(locNode) + NL +
                    ">>> Local ports: " + sb + NL;

            log.info(str);
        }
    }

    /**
     * Logs out OS information.
     */
    private void ackOsInfo() {
        assert log != null;

        if (log.isQuiet())
            U.quiet(false, "OS: " + U.osString());

        if (log.isInfoEnabled()) {
            log.info("OS: " + U.osString());
            log.info("OS user: " + System.getProperty("user.name"));
        }
    }

    /**
     * Logs out language runtime.
     */
    private void ackLanguageRuntime() {
        assert log != null;

        if (log.isQuiet())
            U.quiet(false, "VM information: " + U.jdkString());

        if (log.isInfoEnabled()) {
            log.info("Language runtime: " + getLanguage());
            log.info("VM information: " + U.jdkString());
            log.info("VM total memory: " + U.heapSize(2) + "GB");
        }
    }

    /**
     * @return Language runtime.
     */
    @SuppressWarnings("ThrowableInstanceNeverThrown")
    private String getLanguage() {
        boolean scala = false;
        boolean groovy = false;
        boolean clojure = false;

        for (StackTraceElement elem : Thread.currentThread().getStackTrace()) {
            String s = elem.getClassName().toLowerCase();

            if (s.contains("scala")) {
                scala = true;

                break;
            }
            else if (s.contains("groovy")) {
                groovy = true;

                break;
            }
            else if (s.contains("clojure")) {
                clojure = true;

                break;
            }
        }

        if (scala) {
            try (InputStream in = getClass().getResourceAsStream("/library.properties")) {
                Properties props = new Properties();

                if (in != null)
                    props.load(in);

                return "Scala ver. " + props.getProperty("version.number", "<unknown>");
            }
            catch (Exception ignore) {
                return "Scala ver. <unknown>";
            }
        }

        // How to get Groovy and Clojure version at runtime?!?
        return groovy ? "Groovy" : clojure ? "Clojure" : U.jdkName() + " ver. " + U.jdkVersion();
    }

    /**
     * Stops grid instance.
     *
     * @param cancel Whether or not to cancel running jobs.
     */
    public void stop(boolean cancel) {
        // Make sure that thread stopping grid is not interrupted.
        boolean interrupted = Thread.interrupted();

        try {
            stop0(cancel);
        }
        finally {
            if (interrupted)
                Thread.currentThread().interrupt();
        }
    }

    /**
     * @return {@code True} if node started shutdown sequence.
     */
    public boolean isStopping() {
        return stopGuard.get();
    }

    /**
     * @param cancel Whether or not to cancel running jobs.
     */
    private void stop0(boolean cancel) {
        gw.compareAndSet(null, new GridKernalGatewayImpl(gridName));

        GridKernalGateway gw = this.gw.get();

        if (stopGuard.compareAndSet(false, true)) {
            // Only one thread is allowed to perform stop sequence.
            boolean firstStop = false;

            GridKernalState state = gw.getState();

            if (state == STARTED || state == DISCONNECTED)
                firstStop = true;
            else if (state == STARTING)
                U.warn(log, "Attempt to stop starting grid. This operation " +
                    "cannot be guaranteed to be successful.");

            if (firstStop) {
                // Notify lifecycle beans.
                if (log.isDebugEnabled())
                    log.debug("Notifying lifecycle beans.");

                notifyLifecycleBeansEx(LifecycleEventType.BEFORE_NODE_STOP);
            }

            List<GridComponent> comps = ctx.components();

            ctx.marshallerContext().onKernalStop();

            // Callback component in reverse order while kernal is still functional
            // if called in the same thread, at least.
            for (ListIterator<GridComponent> it = comps.listIterator(comps.size()); it.hasPrevious();) {
                GridComponent comp = it.previous();

                try {
                    if (!skipDaemon(comp))
                        comp.onKernalStop(cancel);
                }
                catch (Throwable e) {
                    errOnStop = true;

                    U.error(log, "Failed to pre-stop processor: " + comp, e);

                    if (e instanceof Error)
                        throw e;
                }
            }

            // Cancel update notification timer.
            if (updateNtfTimer != null)
                updateNtfTimer.cancel();

            if (verChecker != null)
                verChecker.stop();

            if (starveTask != null)
                starveTask.close();

            if (metricsLogTask != null)
                metricsLogTask.close();

            boolean interrupted = false;

            while (true) {
                try {
                    if (gw.tryWriteLock(10))
                        break;
                }
                catch (InterruptedException ignored) {
                    // Preserve interrupt status & ignore.
                    // Note that interrupted flag is cleared.
                    interrupted = true;
                }
            }

            if (interrupted)
                Thread.currentThread().interrupt();

            try {
                GridCacheProcessor cache = ctx.cache();

                if (cache != null)
                    cache.blockGateways();

                assert gw.getState() == STARTED || gw.getState() == STARTING || gw.getState() == DISCONNECTED;

                // No more kernal calls from this point on.
                gw.setState(STOPPING);

                ctx.cluster().get().clearNodeMap();

                if (log.isDebugEnabled())
                    log.debug("Grid " + (gridName == null ? "" : '\'' + gridName + "' ") + "is stopping.");
            }
            finally {
                gw.writeUnlock();
            }

            // Unregister MBeans.
            if (!(
                unregisterMBean(pubExecSvcMBean) &
                    unregisterMBean(sysExecSvcMBean) &
                    unregisterMBean(mgmtExecSvcMBean) &
                    unregisterMBean(p2PExecSvcMBean) &
                    unregisterMBean(kernalMBean) &
                    unregisterMBean(locNodeMBean) &
                    unregisterMBean(restExecSvcMBean)
            ))
                errOnStop = false;

            // Stop components in reverse order.
            for (ListIterator<GridComponent> it = comps.listIterator(comps.size()); it.hasPrevious();) {
                GridComponent comp = it.previous();

                try {
                    if (!skipDaemon(comp)) {
                        comp.stop(cancel);

                        if (log.isDebugEnabled())
                            log.debug("Component stopped: " + comp);
                    }
                }
                catch (Throwable e) {
                    errOnStop = true;

                    U.error(log, "Failed to stop component (ignoring): " + comp, e);

                    if (e instanceof Error)
                        throw (Error)e;
                }
            }

            // Stops lifecycle aware components.
            U.stopLifecycleAware(log, lifecycleAwares(cfg));

            // Lifecycle notification.
            notifyLifecycleBeansEx(LifecycleEventType.AFTER_NODE_STOP);

            // Clean internal class/classloader caches to avoid stopped contexts held in memory.
            U.clearClassCache();
            MarshallerExclusions.clearCache();
            GridEnumCache.clear();

            gw.writeLock();

            try {
                gw.setState(STOPPED);
            }
            finally {
                gw.writeUnlock();
            }

            // Ack stop.
            if (log.isQuiet()) {
                String nodeName = gridName == null ? "" : "name=" + gridName + ", ";

                if (!errOnStop)
                    U.quiet(false, "Ignite node stopped OK [" + nodeName + "uptime=" +
                        X.timeSpan2HMSM(U.currentTimeMillis() - startTime) + ']');
                else
                    U.quiet(true, "Ignite node stopped wih ERRORS [" + nodeName + "uptime=" +
                        X.timeSpan2HMSM(U.currentTimeMillis() - startTime) + ']');
            }

            if (log.isInfoEnabled())
                if (!errOnStop) {
                    String ack = "Ignite ver. " + VER_STR + '#' + BUILD_TSTAMP_STR + "-sha1:" + REV_HASH_STR +
                        " stopped OK";

                    String dash = U.dash(ack.length());

                    log.info(NL + NL +
                        ">>> " + dash + NL +
                        ">>> " + ack + NL +
                        ">>> " + dash + NL +
                        (gridName == null ? "" : ">>> Grid name: " + gridName + NL) +
                        ">>> Grid uptime: " + X.timeSpan2HMSM(U.currentTimeMillis() - startTime) +
                        NL +
                        NL);
                }
                else {
                    String ack = "Ignite ver. " + VER_STR + '#' + BUILD_TSTAMP_STR + "-sha1:" + REV_HASH_STR +
                        " stopped with ERRORS";

                    String dash = U.dash(ack.length());

                    log.info(NL + NL +
                        ">>> " + ack + NL +
                        ">>> " + dash + NL +
                        (gridName == null ? "" : ">>> Grid name: " + gridName + NL) +
                        ">>> Grid uptime: " + X.timeSpan2HMSM(U.currentTimeMillis() - startTime) +
                        NL +
                        ">>> See log above for detailed error message." + NL +
                        ">>> Note that some errors during stop can prevent grid from" + NL +
                        ">>> maintaining correct topology since this node may have" + NL +
                        ">>> not exited grid properly." + NL +
                        NL);
                }

            try {
                U.onGridStop();
            }
            catch (InterruptedException ignored) {
                // Preserve interrupt status.
                Thread.currentThread().interrupt();
            }
        }
        else {
            // Proper notification.
            if (log.isDebugEnabled()) {
                if (gw.getState() == STOPPED)
                    log.debug("Grid is already stopped. Nothing to do.");
                else
                    log.debug("Grid is being stopped by another thread. Aborting this stop sequence " +
                        "allowing other thread to finish.");
            }
        }
    }

    /**
     * USED ONLY FOR TESTING.
     *
     * @param <K> Key type.
     * @param <V> Value type.
     * @return Internal cache instance.
     */
    /*@java.test.only*/
    public <K, V> GridCacheAdapter<K, V> internalCache() {
        return internalCache(null);
    }

    /**
     * USED ONLY FOR TESTING.
     *
     * @param name Cache name.
     * @param <K>  Key type.
     * @param <V>  Value type.
     * @return Internal cache instance.
     */
    /*@java.test.only*/
    public <K, V> GridCacheAdapter<K, V> internalCache(@Nullable String name) {
        return ctx.cache().internalCache(name);
    }

    /**
     * It's intended for use by internal marshalling implementation only.
     *
     * @return Kernal context.
     */
    @Override public GridKernalContext context() {
        return ctx;
    }

    /**
     * Prints all system properties in debug mode.
     */
    private void ackSystemProperties() {
        assert log != null;

        if (log.isDebugEnabled())
            for (Map.Entry<Object, Object> entry : snapshot().entrySet())
                log.debug("System property [" + entry.getKey() + '=' + entry.getValue() + ']');
    }

    /**
     * Prints all user attributes in info mode.
     */
    private void logNodeUserAttributes() {
        assert log != null;

        if (log.isInfoEnabled())
            for (Map.Entry<?, ?> attr : cfg.getUserAttributes().entrySet())
                log.info("Local node user attribute [" + attr.getKey() + '=' + attr.getValue() + ']');
    }

    /**
     * Prints all environment variables in debug mode.
     */
    private void ackEnvironmentVariables() {
        assert log != null;

        if (log.isDebugEnabled())
            for (Map.Entry<?, ?> envVar : System.getenv().entrySet())
                log.debug("Environment variable [" + envVar.getKey() + '=' + envVar.getValue() + ']');
    }

    /**
     * Acks daemon mode status.
     */
    private void ackDaemon() {
        assert log != null;

        if (log.isInfoEnabled())
            log.info("Daemon mode: " + (isDaemon() ? "on" : "off"));
    }

    /**
     *
     * @return {@code True} is this node is daemon.
     */
    private boolean isDaemon() {
        assert cfg != null;

        return cfg.isDaemon() || "true".equalsIgnoreCase(System.getProperty(IGNITE_DAEMON));
    }

    /**
     * Whether or not remote JMX management is enabled for this node. Remote JMX management is
     * enabled when the following system property is set:
     * <ul>
     *     <li>{@code com.sun.management.jmxremote}</li>
     * </ul>
     *
     * @return {@code True} if remote JMX management is enabled - {@code false} otherwise.
     */
    @Override public boolean isJmxRemoteEnabled() {
        return System.getProperty("com.sun.management.jmxremote") != null;
    }

    /**
     * Whether or not node restart is enabled. Node restart us supported when this node was started
     * with {@code bin/ignite.{sh|bat}} script using {@code -r} argument. Node can be
     * programmatically restarted using {@link Ignition#restart(boolean)}} method.
     *
     * @return {@code True} if restart mode is enabled, {@code false} otherwise.
     * @see Ignition#restart(boolean)
     */
    @Override public boolean isRestartEnabled() {
        return System.getProperty(IGNITE_SUCCESS_FILE) != null;
    }

    /**
     * Prints all configuration properties in info mode and SPIs in debug mode.
     */
    private void ackSpis() {
        assert log != null;

        if (log.isDebugEnabled()) {
            log.debug("+-------------+");
            log.debug("START SPI LIST:");
            log.debug("+-------------+");
            log.debug("Grid checkpoint SPI     : " + Arrays.toString(cfg.getCheckpointSpi()));
            log.debug("Grid collision SPI      : " + cfg.getCollisionSpi());
            log.debug("Grid communication SPI  : " + cfg.getCommunicationSpi());
            log.debug("Grid deployment SPI     : " + cfg.getDeploymentSpi());
            log.debug("Grid discovery SPI      : " + cfg.getDiscoverySpi());
            log.debug("Grid event storage SPI  : " + cfg.getEventStorageSpi());
            log.debug("Grid failover SPI       : " + Arrays.toString(cfg.getFailoverSpi()));
            log.debug("Grid load balancing SPI : " + Arrays.toString(cfg.getLoadBalancingSpi()));
            log.debug("Grid swap space SPI     : " + cfg.getSwapSpaceSpi());
        }
    }

    /**
     *
     */
    private void ackCacheConfiguration() {
        CacheConfiguration[] cacheCfgs = cfg.getCacheConfiguration();

        if (cacheCfgs == null || cacheCfgs.length == 0)
            U.warn(log, "Cache is not configured - in-memory data grid is off.");
        else {
            SB sb = new SB();

            for (CacheConfiguration c : cacheCfgs) {
                String name = U.maskName(c.getName());

                sb.a("'").a(name).a("', ");
            }

            String names = sb.toString();

            U.log(log, "Configured caches [" + names.substring(0, names.length() - 2) + ']');
        }
    }

    /**
     *
     */
    private void ackP2pConfiguration() {
        assert cfg != null;

        if (cfg.isPeerClassLoadingEnabled())
            U.warn(
                log,
                "Peer class loading is enabled (disable it in production for performance and " +
                    "deployment consistency reasons)",
                "Peer class loading is enabled (disable it for better performance)"
            );
    }

    /**
     * Prints security status.
     */
    private void ackSecurity() {
        assert log != null;

        U.quietAndInfo(log, "Security status [authentication=" + onOff(ctx.security().enabled())
            + ", tls/ssl=" + onOff(ctx.config().getSslContextFactory() != null) + ']');
    }

    /**
     * Prints out VM arguments and IGNITE_HOME in info mode.
     *
     * @param rtBean Java runtime bean.
     */
    private void ackVmArguments(RuntimeMXBean rtBean) {
        assert log != null;

        // Ack IGNITE_HOME and VM arguments.
        if (log.isInfoEnabled()) {
            log.info("IGNITE_HOME=" + cfg.getIgniteHome());
            log.info("VM arguments: " + rtBean.getInputArguments());
        }
    }

    /**
     * Prints out class paths in debug mode.
     *
     * @param rtBean Java runtime bean.
     */
    private void ackClassPaths(RuntimeMXBean rtBean) {
        assert log != null;

        // Ack all class paths.
        if (log.isDebugEnabled()) {
            log.debug("Boot class path: " + rtBean.getBootClassPath());
            log.debug("Class path: " + rtBean.getClassPath());
            log.debug("Library path: " + rtBean.getLibraryPath());
        }
    }

    /**
     * @param cfg Grid configuration.
     * @return Components provided in configuration which can implement {@link LifecycleAware} interface.
     */
    private Iterable<Object> lifecycleAwares(IgniteConfiguration cfg) {
        Collection<Object> objs = new ArrayList<>();

        if (!F.isEmpty(cfg.getLifecycleBeans()))
            F.copy(objs, cfg.getLifecycleBeans());

        if (!F.isEmpty(cfg.getSegmentationResolvers()))
            F.copy(objs, cfg.getSegmentationResolvers());

        if (cfg.getConnectorConfiguration() != null)
            F.copy(objs, cfg.getConnectorConfiguration().getMessageInterceptor(),
                cfg.getConnectorConfiguration().getSslContextFactory());

        F.copy(objs, cfg.getMarshaller(), cfg.getGridLogger(), cfg.getMBeanServer());

        return objs;
    }

    /** {@inheritDoc} */
    @Override public IgniteConfiguration configuration() {
        return cfg;
    }

    /** {@inheritDoc} */
    @Override public IgniteLogger log() {
        return cfg.getGridLogger();
    }

    /** {@inheritDoc} */
    @Override public boolean removeCheckpoint(String key) {
        A.notNull(key, "key");

        guard();

        try {
            return ctx.checkpoint().removeCheckpoint(key);
        }
        finally {
            unguard();
        }
    }

    /** {@inheritDoc} */
    @Override public boolean pingNode(String nodeId) {
        A.notNull(nodeId, "nodeId");

        return cluster().pingNode(UUID.fromString(nodeId));
    }

    /** {@inheritDoc} */
    @Override public void undeployTaskFromGrid(String taskName) throws JMException {
        A.notNull(taskName, "taskName");

        try {
            compute().undeployTask(taskName);
        }
        catch (IgniteException e) {
            throw U.jmException(e);
        }
    }

    /** {@inheritDoc} */
    @SuppressWarnings("unchecked")
    @Override public String executeTask(String taskName, String arg) throws JMException {
        try {
            return compute().execute(taskName, arg);
        }
        catch (IgniteException e) {
            throw U.jmException(e);
        }
    }

    /** {@inheritDoc} */
    @Override public boolean pingNodeByAddress(String host) {
        guard();

        try {
            for (ClusterNode n : cluster().nodes())
                if (n.addresses().contains(host))
                    return ctx.discovery().pingNode(n.id());

            return false;
        }
        catch (IgniteCheckedException e) {
            throw U.convertException(e);
        }
        finally {
            unguard();
        }
    }

    /** {@inheritDoc} */
    @Override public boolean eventUserRecordable(int type) {
        guard();

        try {
            return ctx.event().isUserRecordable(type);
        }
        finally {
            unguard();
        }
    }

    /** {@inheritDoc} */
    @Override public boolean allEventsUserRecordable(int[] types) {
        A.notNull(types, "types");

        guard();

        try {
            return ctx.event().isAllUserRecordable(types);
        }
        finally {
            unguard();
        }
    }

    /** {@inheritDoc} */
    @Override public IgniteTransactions transactions() {
        guard();

        try {
            return ctx.cache().transactions();
        }
        finally {
            unguard();
        }
    }

    /**
     * @param name Cache name.
     * @return Cache.
     */
    public <K, V> IgniteInternalCache<K, V> getCache(@Nullable String name) {
        guard();

        try {
            return ctx.cache().publicCache(name);
        }
        finally {
            unguard();
        }
    }

    /** {@inheritDoc} */
    @Override public <K, V> IgniteCache<K, V> cache(@Nullable String name) {
        guard();

        try {
            return ctx.cache().publicJCache(name, false);
        }
        catch (IgniteCheckedException e) {
            throw CU.convertToCacheException(e);
        }
        finally {
            unguard();
        }
    }

    /** {@inheritDoc} */
    @Override public <K, V> IgniteCache<K, V> createCache(CacheConfiguration<K, V> cacheCfg) {
        A.notNull(cacheCfg, "cacheCfg");

        guard();

        try {
            ctx.cache().dynamicStartCache(cacheCfg, cacheCfg.getName(), null, true, true).get();

            return ctx.cache().publicJCache(cacheCfg.getName());
        }
        catch (IgniteCheckedException e) {
            throw CU.convertToCacheException(e);
        }
        finally {
            unguard();
        }
    }

    /** {@inheritDoc} */
    @Override public <K, V> IgniteCache<K, V> createCache(String cacheName) {
        guard();

        try {
            ctx.cache().createFromTemplate(cacheName).get();

            return ctx.cache().publicJCache(cacheName);
        }
        catch (IgniteCheckedException e) {
            throw CU.convertToCacheException(e);
        }
        finally {
            unguard();
        }
    }

    /** {@inheritDoc} */
    @Override public <K, V> IgniteCache<K, V> getOrCreateCache(CacheConfiguration<K, V> cacheCfg) {
        A.notNull(cacheCfg, "cacheCfg");

        guard();

        try {
            if (ctx.cache().cache(cacheCfg.getName()) == null)
                ctx.cache().dynamicStartCache(cacheCfg, cacheCfg.getName(), null, false, true).get();

            return ctx.cache().publicJCache(cacheCfg.getName());
        }
        catch (IgniteCheckedException e) {
            throw CU.convertToCacheException(e);
        }
        finally {
            unguard();
        }
    }

    /** {@inheritDoc} */
    @Override public <K, V> IgniteCache<K, V> createCache(
        CacheConfiguration<K, V> cacheCfg,
        NearCacheConfiguration<K, V> nearCfg
    ) {
        A.notNull(cacheCfg, "cacheCfg");
        A.notNull(nearCfg, "nearCfg");

        guard();

        try {
            ctx.cache().dynamicStartCache(cacheCfg, cacheCfg.getName(), nearCfg, true, true).get();

            return ctx.cache().publicJCache(cacheCfg.getName());
        }
        catch (IgniteCheckedException e) {
            throw CU.convertToCacheException(e);
        }
        finally {
            unguard();
        }
    }

    /** {@inheritDoc} */
    @Override public <K, V> IgniteCache<K, V> getOrCreateCache(CacheConfiguration<K, V> cacheCfg,
        NearCacheConfiguration<K, V> nearCfg) {
        A.notNull(cacheCfg, "cacheCfg");
        A.notNull(nearCfg, "nearCfg");

        guard();

        try {
            IgniteInternalCache<Object, Object> cache = ctx.cache().cache(cacheCfg.getName());

            if (cache == null)
                ctx.cache().dynamicStartCache(cacheCfg, cacheCfg.getName(), nearCfg, false, true).get();
            else {
                if (cache.configuration().getNearConfiguration() == null)
                    ctx.cache().dynamicStartCache(cacheCfg, cacheCfg.getName(), nearCfg, false, true).get();
            }

            return ctx.cache().publicJCache(cacheCfg.getName());
        }
        catch (IgniteCheckedException e) {
            throw CU.convertToCacheException(e);
        }
        finally {
            unguard();
        }
    }

    /** {@inheritDoc} */
    @Override public <K, V> IgniteCache<K, V> createNearCache(String cacheName, NearCacheConfiguration<K, V> nearCfg) {
        A.notNull(nearCfg, "nearCfg");

        guard();

        try {
            ctx.cache().dynamicStartCache(null, cacheName, nearCfg, true, true).get();

            IgniteCacheProxy<K, V> cache = ctx.cache().publicJCache(cacheName);

            checkNearCacheStarted(cache);

            return cache;
        }
        catch (IgniteCheckedException e) {
            throw CU.convertToCacheException(e);
        }
        finally {
            unguard();
        }
    }

    /** {@inheritDoc} */
    @Override public <K, V> IgniteCache<K, V> getOrCreateNearCache(@Nullable String cacheName,
        NearCacheConfiguration<K, V> nearCfg) {
        A.notNull(nearCfg, "nearCfg");

        guard();

        try {
            IgniteInternalCache<Object, Object> internalCache = ctx.cache().cache(cacheName);

            if (internalCache == null)
                ctx.cache().dynamicStartCache(null, cacheName, nearCfg, false, true).get();
            else {
                if (internalCache.configuration().getNearConfiguration() == null)
                    ctx.cache().dynamicStartCache(null, cacheName, nearCfg, false, true).get();
            }

            IgniteCacheProxy<K, V> cache = ctx.cache().publicJCache(cacheName);

            checkNearCacheStarted(cache);

            return cache;
        }
        catch (IgniteCheckedException e) {
            throw CU.convertToCacheException(e);
        }
        finally {
            unguard();
        }
    }

    /**
     * @param cache Cache.
     */
    private void checkNearCacheStarted(IgniteCacheProxy<?, ?> cache) throws IgniteCheckedException {
        if (!cache.context().isNear())
            throw new IgniteCheckedException("Failed to start near cache " +
                "(a cache with the same name without near cache is already started)");
    }

    /** {@inheritDoc} */
    @Override public void destroyCache(String cacheName) {
        IgniteInternalFuture stopFut = destroyCacheAsync(cacheName);

        try {
            stopFut.get();
        }
        catch (IgniteCheckedException e) {
            throw CU.convertToCacheException(e);
        }
    }

    /**
     * @param cacheName Cache name.
     * @return Ignite future.
     */
    public IgniteInternalFuture<?> destroyCacheAsync(String cacheName) {
        guard();

        try {
            return ctx.cache().dynamicDestroyCache(cacheName);
        }
        finally {
            unguard();
        }
    }

    /** {@inheritDoc} */
    @Override public <K, V> IgniteCache<K, V> getOrCreateCache(String cacheName) {
        guard();

        try {
            if (ctx.cache().cache(cacheName) == null)
                ctx.cache().getOrCreateFromTemplate(cacheName).get();

            return ctx.cache().publicJCache(cacheName);
        }
        catch (IgniteCheckedException e) {
            throw CU.convertToCacheException(e);
        }
        finally {
            unguard();
        }
    }

    /**
     * @param cacheName Cache name.
     * @return Future that will be completed when cache is deployed.
     */
    public IgniteInternalFuture<?> getOrCreateCacheAsync(String cacheName) {
        guard();

        try {
            if (ctx.cache().cache(cacheName) == null)
                return ctx.cache().getOrCreateFromTemplate(cacheName);

            return new GridFinishedFuture<>();
        }
        finally {
            unguard();
        }
    }

    /** {@inheritDoc} */
    @Override public <K, V> void addCacheConfiguration(CacheConfiguration<K, V> cacheCfg) {
        A.notNull(cacheCfg, "cacheCfg");

        guard();

        try {
            ctx.cache().addCacheConfiguration(cacheCfg);
        }
        catch (IgniteCheckedException e) {
            throw CU.convertToCacheException(e);
        }
        finally {
            unguard();
        }
    }

    /**
     * @return Public caches.
     */
    public Collection<IgniteCacheProxy<?, ?>> caches() {
        guard();

        try {
            return ctx.cache().publicCaches();
        }
        finally {
            unguard();
        }
    }

    /** {@inheritDoc} */
    @Override public Collection<String> cacheNames() {
        guard();

        try {
            return ctx.cache().publicCacheNames();
        }
        finally {
            unguard();
        }
    }

    /** {@inheritDoc} */
    @Override public <K extends GridCacheUtilityKey, V> IgniteInternalCache<K, V> utilityCache() {
        guard();

        try {
            return ctx.cache().utilityCache();
        }
        finally {
            unguard();
        }
    }

    /** {@inheritDoc} */
    @Override public <K, V> IgniteInternalCache<K, V> cachex(@Nullable String name) {
        guard();

        try {
            return ctx.cache().cache(name);
        }
        finally {
            unguard();
        }
    }

    /** {@inheritDoc} */
    @Override public <K, V> IgniteInternalCache<K, V> cachex() {
        guard();

        try {
            return ctx.cache().cache();
        }
        finally {
            unguard();
        }
    }

    /** {@inheritDoc} */
    @Override public Collection<IgniteInternalCache<?, ?>> cachesx(IgnitePredicate<? super IgniteInternalCache<?, ?>>[] p) {
        guard();

        try {
            return F.retain(ctx.cache().caches(), true, p);
        }
        finally {
            unguard();
        }
    }

    /** {@inheritDoc} */
    @Override public <K, V> IgniteDataStreamer<K, V> dataStreamer(@Nullable String cacheName) {
        guard();

        try {
            return ctx.<K, V>dataStream().dataStreamer(cacheName);
        }
        finally {
            unguard();
        }
    }

    /** {@inheritDoc} */
    @Override public IgniteFileSystem fileSystem(String name) {
        guard();

        try{
            IgniteFileSystem fs = ctx.igfs().igfs(name);

            if (fs == null)
                throw new IllegalArgumentException("IGFS is not configured: " + name);

            return fs;
        }
        finally {
            unguard();
        }
    }

    /** {@inheritDoc} */
    @Nullable @Override public IgniteFileSystem igfsx(@Nullable String name) {
        guard();

        try {
            return ctx.igfs().igfs(name);
        }
        finally {
            unguard();
        }
    }

    /** {@inheritDoc} */
    @Override public Collection<IgniteFileSystem> fileSystems() {
        guard();

        try {
            return ctx.igfs().igfss();
        }
        finally {
            unguard();
        }
    }

    /** {@inheritDoc} */
    @Override public Hadoop hadoop() {
        guard();

        try {
            return ctx.hadoop().hadoop();
        }
        finally {
            unguard();
        }
    }

    /** {@inheritDoc} */
    @Override public <T extends IgnitePlugin> T plugin(String name) throws PluginNotFoundException {
        guard();

        try {
            return (T)ctx.pluginProvider(name).plugin();
        }
        finally {
            unguard();
        }
    }

    /** {@inheritDoc} */
    @Override public IgniteBinary binary() {
<<<<<<< HEAD
        return ((CacheObjectPortableProcessor)ctx.cacheObjects()).portables();
=======
        IgniteCacheObjectProcessor objProc = ctx.cacheObjects();

        return objProc.binary();
>>>>>>> 1a01ad84
    }

    /** {@inheritDoc} */
    @Override public IgniteProductVersion version() {
        return VER;
    }

    /** {@inheritDoc} */
    @Override public String latestVersion() {
        ctx.gateway().readLock();

        try {
            return verChecker != null ? verChecker.latestVersion() : null;
        }
        finally {
            ctx.gateway().readUnlock();
        }
    }

    /** {@inheritDoc} */
    @Override public IgniteScheduler scheduler() {
        return scheduler;
    }

    /** {@inheritDoc} */
    @Override public void close() throws IgniteException {
        Ignition.stop(gridName, true);
    }

    /** {@inheritDoc} */
    @Override public <K> Affinity<K> affinity(String cacheName) {
        GridCacheAdapter<K, ?> cache = ctx.cache().internalCache(cacheName);

        if (cache != null)
            return cache.affinity();

        return ctx.affinity().affinityProxy(cacheName);
    }

    /** {@inheritDoc} */
    @Nullable @Override public IgniteAtomicSequence atomicSequence(String name, long initVal, boolean create) {
        guard();

        try {
            return ctx.dataStructures().sequence(name, initVal, create);
        }
        catch (IgniteCheckedException e) {
            throw U.convertException(e);
        }
        finally {
            unguard();
        }
    }

    /** {@inheritDoc} */
    @Nullable @Override public IgniteAtomicLong atomicLong(String name, long initVal, boolean create) {
        guard();

        try {
            return ctx.dataStructures().atomicLong(name, initVal, create);
        }
        catch (IgniteCheckedException e) {
            throw U.convertException(e);
        }
        finally {
            unguard();
        }
    }

    /** {@inheritDoc} */
    @Nullable @Override public <T> IgniteAtomicReference<T> atomicReference(String name,
        @Nullable T initVal,
        boolean create)
    {
        guard();

        try {
            return ctx.dataStructures().atomicReference(name, initVal, create);
        }
        catch (IgniteCheckedException e) {
            throw U.convertException(e);
        }
        finally {
            unguard();
        }
    }

    /** {@inheritDoc} */
    @Nullable @Override public <T, S> IgniteAtomicStamped<T, S> atomicStamped(String name,
        @Nullable T initVal,
        @Nullable S initStamp,
        boolean create) {
        guard();

        try {
            return ctx.dataStructures().atomicStamped(name, initVal, initStamp, create);
        }
        catch (IgniteCheckedException e) {
            throw U.convertException(e);
        }
        finally {
            unguard();
        }
    }

    /** {@inheritDoc} */
    @Nullable @Override public IgniteCountDownLatch countDownLatch(String name,
        int cnt,
        boolean autoDel,
        boolean create) {
        guard();

        try {
            return ctx.dataStructures().countDownLatch(name, cnt, autoDel, create);
        }
        catch (IgniteCheckedException e) {
            throw U.convertException(e);
        }
        finally {
            unguard();
        }
    }

    /** {@inheritDoc} */
    @Nullable @Override public <T> IgniteQueue<T> queue(String name,
        int cap,
        CollectionConfiguration cfg)
    {
        guard();

        try {
            return ctx.dataStructures().queue(name, cap, cfg);
        }
        catch (IgniteCheckedException e) {
            throw U.convertException(e);
        }
        finally {
            unguard();
        }
    }

    /** {@inheritDoc} */
    @Nullable @Override public <T> IgniteSet<T> set(String name,
        CollectionConfiguration cfg)
    {
        guard();

        try {
            return ctx.dataStructures().set(name, cfg);
        }
        catch (IgniteCheckedException e) {
            throw U.convertException(e);
        }
        finally {
            unguard();
        }
    }

    /**
     * <tt>ctx.gateway().readLock()</tt>
     */
    private void guard() {
        assert ctx != null;

        ctx.gateway().readLock();
    }

    /**
     * <tt>ctx.gateway().readUnlock()</tt>
     */
    private void unguard() {
        assert ctx != null;

        ctx.gateway().readUnlock();
    }

    /**
     *
     */
    public void onDisconnected() {
        Throwable err = null;

        GridFutureAdapter<?> reconnectFut = ctx.gateway().onDisconnected();

        if (reconnectFut == null) {
            assert ctx.gateway().getState() != STARTED : ctx.gateway().getState();

            return;
        }

        IgniteFuture<?> userFut = new IgniteFutureImpl<>(reconnectFut);

        ctx.cluster().get().clientReconnectFuture(userFut);

        ctx.disconnected(true);

        List<GridComponent> comps = ctx.components();

        for (ListIterator<GridComponent> it = comps.listIterator(comps.size()); it.hasPrevious();) {
            GridComponent comp = it.previous();

            try {
                if (!skipDaemon(comp))
                    comp.onDisconnected(userFut);
            }
            catch (IgniteCheckedException e) {
                err = e;
            }
            catch (Throwable e) {
                err = e;

                if (e instanceof Error)
                    throw e;
            }
        }

        for (GridCacheContext cctx : ctx.cache().context().cacheContexts()) {
            cctx.gate().writeLock();

            cctx.gate().writeUnlock();
        }

        ctx.gateway().writeLock();

        ctx.gateway().writeUnlock();

        if (err != null) {
            reconnectFut.onDone(err);

            U.error(log, "Failed to reconnect, will stop node", err);

            close();
        }
    }

    /**
     * @param clusterRestarted {@code True} if all cluster nodes restarted while client was disconnected.
     */
    public void onReconnected(final boolean clusterRestarted) {
        Throwable err = null;

        try {
            ctx.disconnected(false);

            for (GridComponent comp : ctx.components())
                comp.onReconnected(clusterRestarted);

            ctx.cache().context().exchange().reconnectExchangeFuture().listen(new CI1<IgniteInternalFuture<?>>() {
                @Override public void apply(IgniteInternalFuture<?> fut) {
                    try {
                        fut.get();

                        ctx.gateway().onReconnected();
                    }
                    catch (IgniteCheckedException e) {
                        U.error(log, "Failed to reconnect, will stop node", e);

                        close();
                    }
                }
            });
        }
        catch (IgniteCheckedException e) {
            err = e;
        }
        catch (Throwable e) {
            err = e;

            if (e instanceof Error)
                throw e;
        }

        if (err != null) {
            U.error(log, "Failed to reconnect, will stop node", err);

            close();
        }
    }

    /**
     * Creates optional component.
     *
     * @param cls Component interface.
     * @param ctx Kernal context.
     * @return Created component.
     * @throws IgniteCheckedException If failed to create component.
     */
    private static <T extends GridComponent> T createComponent(Class<T> cls, GridKernalContext ctx)
        throws IgniteCheckedException {
        assert cls.isInterface() : cls;

        T comp = ctx.plugins().createComponent(cls);

        if (comp != null)
            return comp;

        if (cls.equals(IgniteCacheObjectProcessor.class))
            return (T)new CacheObjectBinaryProcessorImpl(ctx);

        if (cls.equals(DiscoveryNodeValidationProcessor.class))
            return (T)new OsDiscoveryNodeValidationProcessor(ctx);

        Class<T> implCls = null;

        try {
            String clsName;

            // Handle special case for PlatformProcessor
            if (cls.equals(PlatformProcessor.class))
                clsName = ctx.config().getPlatformConfiguration() == null ?
                    PlatformNoopProcessor.class.getName() : cls.getName() + "Impl";
            else
                clsName = componentClassName(cls);

            implCls = (Class<T>)Class.forName(clsName);
        }
        catch (ClassNotFoundException ignore) {
            // No-op.
        }

        if (implCls == null)
            throw new IgniteCheckedException("Failed to find component implementation: " + cls.getName());

        if (!cls.isAssignableFrom(implCls))
            throw new IgniteCheckedException("Component implementation does not implement component interface " +
                "[component=" + cls.getName() + ", implementation=" + implCls.getName() + ']');

        Constructor<T> constructor;

        try {
            constructor = implCls.getConstructor(GridKernalContext.class);
        }
        catch (NoSuchMethodException e) {
            throw new IgniteCheckedException("Component does not have expected constructor: " + implCls.getName(), e);
        }

        try {
            return constructor.newInstance(ctx);
        }
        catch (ReflectiveOperationException e) {
            throw new IgniteCheckedException("Failed to create component [component=" + cls.getName() +
                ", implementation=" + implCls.getName() + ']', e);
        }
    }

    /**
     * @param cls Component interface.
     * @return Name of component implementation class for open source edition.
     */
    private static String componentClassName(Class<?> cls) {
        return cls.getPackage().getName() + ".os." + cls.getSimpleName().replace("Grid", "GridOs");
    }

    /** {@inheritDoc} */
    @Override public void readExternal(ObjectInput in) throws IOException, ClassNotFoundException {
        gridName = U.readString(in);
    }

    /** {@inheritDoc} */
    @Override public void writeExternal(ObjectOutput out) throws IOException {
        U.writeString(out, gridName);
    }

    /**
     * @return IgniteKernal instance.
     *
     * @throws ObjectStreamException If failed.
     */
    protected Object readResolve() throws ObjectStreamException {
        try {
            return IgnitionEx.gridx(gridName);
        }
        catch (IllegalStateException e) {
            throw U.withCause(new InvalidObjectException(e.getMessage()), e);
        }
    }

    /**
     * @param comp Grid component.
     * @return {@code true} if node running in daemon mode and component marked by {@code SkipDaemon} annotation.
     */
    private boolean skipDaemon(GridComponent comp) {
        return ctx.isDaemon() && U.hasAnnotation(comp.getClass(), SkipDaemon.class);
    }

    /** {@inheritDoc} */
    public void dumpDebugInfo() {
        boolean client = ctx.clientNode();

        ClusterNode locNode = ctx.discovery().localNode();

        UUID routerId = locNode instanceof TcpDiscoveryNode ? ((TcpDiscoveryNode)locNode).clientRouterNodeId() : null;

        U.warn(log, "Dumping debug info for node [id=" + locNode.id() +
            ", name=" + ctx.gridName() +
            ", order=" + locNode.order() +
            ", topVer=" + ctx.discovery().topologyVersion() +
            ", client=" + client +
            (client && routerId != null ? ", routerId=" + routerId : "") + ']');

        ctx.cache().context().exchange().dumpDebugInfo();
    }

    /** {@inheritDoc} */
    @Override public String toString() {
        return S.toString(IgniteKernal.class, this);
    }

    /**
     * Update notifier timer task.
     */
    private static class UpdateNotifierTimerTask extends GridTimerTask {
        /** Reference to kernal. */
        private final WeakReference<IgniteKernal> kernalRef;

        /** Logger. */
        private final IgniteLogger log;

        /** Executor service. */
        private final ExecutorService execSvc;

        /** Version checker. */
        private final GridUpdateNotifier verChecker;

        /** Whether this is the first run. */
        private boolean first = true;

        /**
         * Constructor.
         *
         * @param kernal Kernal.
         * @param execSvc Executor service.
         * @param verChecker Version checker.
         */
        private UpdateNotifierTimerTask(IgniteKernal kernal, ExecutorService execSvc, GridUpdateNotifier verChecker) {
            kernalRef = new WeakReference<>(kernal);

            log = kernal.log.getLogger(UpdateNotifierTimerTask.class);

            this.execSvc = execSvc;
            this.verChecker = verChecker;
        }

        /** {@inheritDoc} */
        @Override public void safeRun() throws InterruptedException {
            if (!first) {
                IgniteKernal kernal = kernalRef.get();

                if (kernal != null)
                    verChecker.topologySize(kernal.cluster().nodes().size());
            }

            verChecker.checkForNewVersion(log);

            // Just wait for 10 secs.
            Thread.sleep(PERIODIC_VER_CHECK_CONN_TIMEOUT);

            // Just wait another 60 secs in order to get
            // version info even on slow connection.
            for (int i = 0; i < 60 && verChecker.latestVersion() == null; i++)
                Thread.sleep(1000);

            // Report status if one is available.
            // No-op if status is NOT available.
            verChecker.reportStatus(log);

            if (first) {
                first = false;

                verChecker.reportOnlyNew(true);
            }
        }
    }
}<|MERGE_RESOLUTION|>--- conflicted
+++ resolved
@@ -2791,13 +2791,9 @@
 
     /** {@inheritDoc} */
     @Override public IgniteBinary binary() {
-<<<<<<< HEAD
-        return ((CacheObjectPortableProcessor)ctx.cacheObjects()).portables();
-=======
         IgniteCacheObjectProcessor objProc = ctx.cacheObjects();
 
         return objProc.binary();
->>>>>>> 1a01ad84
     }
 
     /** {@inheritDoc} */
