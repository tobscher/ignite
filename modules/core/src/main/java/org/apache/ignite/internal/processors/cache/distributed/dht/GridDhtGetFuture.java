/*
 * Licensed to the Apache Software Foundation (ASF) under one or more
 * contributor license agreements.  See the NOTICE file distributed with
 * this work for additional information regarding copyright ownership.
 * The ASF licenses this file to You under the Apache License, Version 2.0
 * (the "License"); you may not use this file except in compliance with
 * the License.  You may obtain a copy of the License at
 *
 *      http://www.apache.org/licenses/LICENSE-2.0
 *
 * Unless required by applicable law or agreed to in writing, software
 * distributed under the License is distributed on an "AS IS" BASIS,
 * WITHOUT WARRANTIES OR CONDITIONS OF ANY KIND, either express or implied.
 * See the License for the specific language governing permissions and
 * limitations under the License.
 */

package org.apache.ignite.internal.processors.cache.distributed.dht;

import org.apache.ignite.*;
import org.apache.ignite.internal.*;
import org.apache.ignite.internal.processors.cache.*;
import org.apache.ignite.internal.processors.cache.transactions.*;
import org.apache.ignite.internal.processors.cache.version.*;
import org.apache.ignite.internal.util.*;
import org.apache.ignite.internal.util.future.*;
import org.apache.ignite.internal.util.lang.*;
import org.apache.ignite.internal.util.typedef.*;
import org.apache.ignite.internal.util.typedef.internal.*;
import org.apache.ignite.lang.*;
import org.jetbrains.annotations.*;

import java.util.*;
import java.util.concurrent.atomic.*;

/**
 *
 */
<<<<<<< HEAD
public final class GridDhtGetFuture<K, V> extends GridCompoundIdentityFuture<Collection<GridCacheEntryInfo>>
    implements GridDhtFuture<Collection<GridCacheEntryInfo>> {
    /** */
    private static final long serialVersionUID = 0L;

=======
public final class GridDhtGetFuture<K, V> extends GridCompoundIdentityFuture<Collection<GridCacheEntryInfo<K, V>>>
    implements GridDhtFuture<Collection<GridCacheEntryInfo<K, V>>> {
>>>>>>> 1ef545a5
    /** Logger reference. */
    private static final AtomicReference<IgniteLogger> logRef = new AtomicReference<>();

    /** Logger. */
    private static IgniteLogger log;

    /** Message ID. */
    private long msgId;

    /** */
    private UUID reader;

    /** Reload flag. */
    private boolean reload;

    /** Read through flag. */
    private boolean readThrough;

    /** Context. */
    private GridCacheContext<K, V> cctx;

    /** Keys. */
    private LinkedHashMap<KeyCacheObject, Boolean> keys;

    /** Reserved partitions. */
    private Collection<GridDhtLocalPartition> parts = new GridLeanSet<>(5);

    /** Future ID. */
    private IgniteUuid futId;

    /** Version. */
    private GridCacheVersion ver;

    /** Topology version .*/
    private long topVer;

    /** Transaction. */
    private IgniteTxLocalEx tx;

    /** Retries because ownership changed. */
    private Collection<Integer> retries = new GridLeanSet<>();

    /** Subject ID. */
    private UUID subjId;

    /** Task name. */
    private int taskNameHash;

    /** Expiry policy. */
    private IgniteCacheExpiryPolicy expiryPlc;

    /** Skip values flag. */
    private boolean skipVals;

    /**
     * @param cctx Context.
     * @param msgId Message ID.
     * @param reader Reader.
     * @param keys Keys.
     * @param readThrough Read through flag.
     * @param reload Reload flag.
     * @param tx Transaction.
     * @param topVer Topology version.
     * @param subjId Subject ID.
     * @param taskNameHash Task name hash code.
     * @param expiryPlc Expiry policy.
     * @param skipVals Skip values flag.
     */
    public GridDhtGetFuture(
        GridCacheContext<K, V> cctx,
        long msgId,
        UUID reader,
        LinkedHashMap<KeyCacheObject, Boolean> keys,
        boolean readThrough,
        boolean reload,
        @Nullable IgniteTxLocalEx tx,
        long topVer,
        @Nullable UUID subjId,
        int taskNameHash,
        @Nullable IgniteCacheExpiryPolicy expiryPlc,
        boolean skipVals
    ) {
        super(cctx.kernalContext(), CU.<GridCacheEntryInfo>collectionsReducer());

        assert reader != null;
        assert !F.isEmpty(keys);

        this.reader = reader;
        this.cctx = cctx;
        this.msgId = msgId;
        this.keys = keys;
        this.readThrough = readThrough;
        this.reload = reload;
        this.tx = tx;
        this.topVer = topVer;
        this.subjId = subjId;
        this.taskNameHash = taskNameHash;
        this.expiryPlc = expiryPlc;
        this.skipVals = skipVals;

        futId = IgniteUuid.randomUuid();

        ver = tx == null ? cctx.versions().next() : tx.xidVersion();

        if (log == null)
            log = U.logger(cctx.kernalContext(), logRef, GridDhtGetFuture.class);
    }

    /**
     * Initializes future.
     */
    void init() {
        map(keys);

        markInitialized();
    }

    /** {@inheritDoc} */
    @Override public Collection<Integer> invalidPartitions() {
        return retries;
    }

    /**
     * @return Future ID.
     */
    public IgniteUuid futureId() {
        return futId;
    }

    /**
     * @return Future version.
     */
    public GridCacheVersion version() {
        return ver;
    }

    /** {@inheritDoc} */
    @Override public boolean onDone(Collection<GridCacheEntryInfo> res, Throwable err) {
        if (super.onDone(res, err)) {
            // Release all partitions reserved by this future.
            for (GridDhtLocalPartition part : parts)
                part.release();

            return true;
        }

        return false;
    }

    /**
     * @param keys Keys.
     */
    private void map(final LinkedHashMap<KeyCacheObject, Boolean> keys) {
        GridDhtFuture<Object> fut = cctx.dht().dhtPreloader().request(keys.keySet(), topVer);

        if (!F.isEmpty(fut.invalidPartitions()))
            retries.addAll(fut.invalidPartitions());

<<<<<<< HEAD
        add(new GridEmbeddedFuture<>(cctx.kernalContext(), fut,
            new IgniteBiClosure<Object, Exception, Collection<GridCacheEntryInfo>>() {
                @Override public Collection<GridCacheEntryInfo> apply(Object o, Exception e) {
=======
        add(new GridEmbeddedFuture<>(
            new IgniteBiClosure<Object, Exception, Collection<GridCacheEntryInfo<K, V>>>() {
                @Override public Collection<GridCacheEntryInfo<K, V>> apply(Object o, Exception e) {
>>>>>>> 1ef545a5
                    if (e != null) { // Check error first.
                        if (log.isDebugEnabled())
                            log.debug("Failed to request keys from preloader [keys=" + keys + ", err=" + e + ']');

                        onDone(e);
                    }

                    LinkedHashMap<KeyCacheObject, Boolean> mappedKeys = U.newLinkedHashMap(keys.size());

                    // Assign keys to primary nodes.
                    for (Map.Entry<KeyCacheObject, Boolean> key : keys.entrySet()) {
                        int part = cctx.affinity().partition(key.getKey());

                        if (!retries.contains(part)) {
                            if (!map(key.getKey(), parts))
                                retries.add(part);
                            else
                                mappedKeys.put(key.getKey(), key.getValue());
                        }
                    }

                    // Add new future.
                    add(getAsync(mappedKeys));

                    // Finish this one.
                    return Collections.emptyList();
                }
            },
            fut));
    }

    /**
     * @param key Key.
     * @param parts Parts to map.
     * @return {@code True} if mapped.
     */
    private boolean map(KeyCacheObject key, Collection<GridDhtLocalPartition> parts) {
        GridDhtLocalPartition part = topVer > 0 ?
            cache().topology().localPartition(cctx.affinity().partition(key), topVer, true) :
            cache().topology().localPartition(key, false);

        if (part == null)
            return false;

        if (!parts.contains(part)) {
            // By reserving, we make sure that partition won't be unloaded while processed.
            if (part.reserve()) {
                parts.add(part);

                return true;
            }
            else
                return false;
        }
        else
            return true;
    }

    /**
     * @param keys Keys to get.
     * @return Future for local get.
     */
    @SuppressWarnings( {"unchecked", "IfMayBeConditional"})
    private IgniteInternalFuture<Collection<GridCacheEntryInfo>> getAsync(
        final LinkedHashMap<KeyCacheObject, Boolean> keys)
    {
        if (F.isEmpty(keys))
<<<<<<< HEAD
            return new GridFinishedFuture<Collection<GridCacheEntryInfo>>(cctx.kernalContext(),
                Collections.<GridCacheEntryInfo>emptyList());
=======
            return new GridFinishedFuture<Collection<GridCacheEntryInfo<K, V>>>(
                Collections.<GridCacheEntryInfo<K, V>>emptyList());
>>>>>>> 1ef545a5

        final Collection<GridCacheEntryInfo> infos = new LinkedList<>();

        String taskName0 = cctx.kernalContext().job().currentTaskName();

        if (taskName0 == null)
            taskName0 = cctx.kernalContext().task().resolveTaskName(taskNameHash);

        final String taskName = taskName0;

        GridCompoundFuture<Boolean, Boolean> txFut = null;

        for (Map.Entry<KeyCacheObject, Boolean> k : keys.entrySet()) {
            while (true) {
                GridDhtCacheEntry e = cache().entryExx(k.getKey(), topVer);

                try {
                    GridCacheEntryInfo info = e.info();

                    // If entry is obsolete.
                    if (info == null)
                        continue;

                    // Register reader. If there are active transactions for this entry,
                    // then will wait for their completion before proceeding.
                    // TODO: GG-4003:
                    // TODO: What if any transaction we wait for actually removes this entry?
                    // TODO: In this case seems like we will be stuck with untracked near entry.
                    // TODO: To fix, check that reader is contained in the list of readers once
                    // TODO: again after the returned future completes - if not, try again.
                    // TODO: Also, why is info read before transactions are complete, and not after?
                    IgniteInternalFuture<Boolean> f = (!e.deleted() && k.getValue() && !skipVals) ?
                        e.addReader(reader, msgId, topVer) : null;

                    if (f != null) {
                        if (txFut == null)
                            txFut = new GridCompoundFuture<>(CU.boolReducer());

                        txFut.add(f);
                    }

                    infos.add(info);

                    break;
                }
                catch (GridCacheEntryRemovedException ignore) {
                    if (log.isDebugEnabled())
                        log.debug("Got removed entry when getting a DHT value: " + e);
                }
                finally {
                    cctx.evicts().touch(e, topVer);
                }
            }
        }

        if (txFut != null)
            txFut.markInitialized();

        IgniteInternalFuture<Map<KeyCacheObject, CacheObject>> fut;

        if (txFut == null || txFut.isDone()) {
            if (reload && cctx.readThrough() && cctx.store().configured()) {
                fut = cache().reloadAllAsync0(keys.keySet(),
                    true,
                    skipVals,
                    subjId,
                    taskName);
            }
            else {
                if (tx == null) {
                    fut = cache().getDhtAllAsync(keys.keySet(),
                        readThrough,
                        subjId,
                        taskName,
                        expiryPlc,
                        skipVals);
                }
                else {
                    fut = tx.getAllAsync(cctx,
                        keys.keySet(),
                        null,
                        /*deserialize portable*/false,
                        skipVals,
                        /*keep cache objects*/true);
                }
            }
        }
        else {
            // If we are here, then there were active transactions for some entries
            // when we were adding the reader. In that case we must wait for those
            // transactions to complete.
            fut = new GridEmbeddedFuture<>(
                txFut,
                new C2<Boolean, Exception, IgniteInternalFuture<Map<KeyCacheObject, CacheObject>>>() {
                    @Override public IgniteInternalFuture<Map<KeyCacheObject, CacheObject>> apply(Boolean b, Exception e) {
                        if (e != null)
                            throw new GridClosureException(e);

                        if (reload && cctx.readThrough() && cctx.store().configured()) {
                            return cache().reloadAllAsync0(keys.keySet(),
                                true,
                                skipVals,
                                subjId,
                                taskName);
                        }
                        else {
                            if (tx == null) {
                                return cache().getDhtAllAsync(keys.keySet(),
                                    readThrough,
                                    subjId,
                                    taskName,
                                    expiryPlc, skipVals);
                            }
                            else {
                                return tx.getAllAsync(cctx,
                                    keys.keySet(),
                                    null,
                                    /*deserialize portable*/false,
                                    skipVals,
                                    /*keep cache objects*/true);
                            }
                        }
                    }
                }
            );
        }

<<<<<<< HEAD
        return new GridEmbeddedFuture<>(cctx.kernalContext(), fut,
            new C2<Map<KeyCacheObject, CacheObject>, Exception, Collection<GridCacheEntryInfo>>() {
                @Override public Collection<GridCacheEntryInfo> apply(Map<KeyCacheObject, CacheObject> map, Exception e) {
=======
        return new GridEmbeddedFuture<>(
            new C2<Map<K, V>, Exception, Collection<GridCacheEntryInfo<K, V>>>() {
                @Override public Collection<GridCacheEntryInfo<K, V>> apply(Map<K, V> map, Exception e) {
>>>>>>> 1ef545a5
                    if (e != null) {
                        onDone(e);

                        return Collections.emptyList();
                    }
                    else {
                        for (Iterator<GridCacheEntryInfo> it = infos.iterator(); it.hasNext();) {
                            GridCacheEntryInfo info = it.next();

                            Object v = map.get(info.key());

                            if (v == null)
                                it.remove();
                            else if (!skipVals)
                                info.value((CacheObject)v);
                        }

                        return infos;
                    }
                }
            },
            fut);
    }

    /**
     * @return DHT cache.
     */
    private GridDhtCacheAdapter<K, V> cache() {
        return (GridDhtCacheAdapter<K, V>)cctx.cache();
    }
}<|MERGE_RESOLUTION|>--- conflicted
+++ resolved
@@ -36,16 +36,8 @@
 /**
  *
  */
-<<<<<<< HEAD
 public final class GridDhtGetFuture<K, V> extends GridCompoundIdentityFuture<Collection<GridCacheEntryInfo>>
     implements GridDhtFuture<Collection<GridCacheEntryInfo>> {
-    /** */
-    private static final long serialVersionUID = 0L;
-
-=======
-public final class GridDhtGetFuture<K, V> extends GridCompoundIdentityFuture<Collection<GridCacheEntryInfo<K, V>>>
-    implements GridDhtFuture<Collection<GridCacheEntryInfo<K, V>>> {
->>>>>>> 1ef545a5
     /** Logger reference. */
     private static final AtomicReference<IgniteLogger> logRef = new AtomicReference<>();
 
@@ -204,15 +196,9 @@
         if (!F.isEmpty(fut.invalidPartitions()))
             retries.addAll(fut.invalidPartitions());
 
-<<<<<<< HEAD
-        add(new GridEmbeddedFuture<>(cctx.kernalContext(), fut,
+        add(new GridEmbeddedFuture<>(
             new IgniteBiClosure<Object, Exception, Collection<GridCacheEntryInfo>>() {
                 @Override public Collection<GridCacheEntryInfo> apply(Object o, Exception e) {
-=======
-        add(new GridEmbeddedFuture<>(
-            new IgniteBiClosure<Object, Exception, Collection<GridCacheEntryInfo<K, V>>>() {
-                @Override public Collection<GridCacheEntryInfo<K, V>> apply(Object o, Exception e) {
->>>>>>> 1ef545a5
                     if (e != null) { // Check error first.
                         if (log.isDebugEnabled())
                             log.debug("Failed to request keys from preloader [keys=" + keys + ", err=" + e + ']');
@@ -280,13 +266,8 @@
         final LinkedHashMap<KeyCacheObject, Boolean> keys)
     {
         if (F.isEmpty(keys))
-<<<<<<< HEAD
-            return new GridFinishedFuture<Collection<GridCacheEntryInfo>>(cctx.kernalContext(),
+            return new GridFinishedFuture<Collection<GridCacheEntryInfo>>(
                 Collections.<GridCacheEntryInfo>emptyList());
-=======
-            return new GridFinishedFuture<Collection<GridCacheEntryInfo<K, V>>>(
-                Collections.<GridCacheEntryInfo<K, V>>emptyList());
->>>>>>> 1ef545a5
 
         final Collection<GridCacheEntryInfo> infos = new LinkedList<>();
 
@@ -414,15 +395,9 @@
             );
         }
 
-<<<<<<< HEAD
-        return new GridEmbeddedFuture<>(cctx.kernalContext(), fut,
+        return new GridEmbeddedFuture<>(
             new C2<Map<KeyCacheObject, CacheObject>, Exception, Collection<GridCacheEntryInfo>>() {
                 @Override public Collection<GridCacheEntryInfo> apply(Map<KeyCacheObject, CacheObject> map, Exception e) {
-=======
-        return new GridEmbeddedFuture<>(
-            new C2<Map<K, V>, Exception, Collection<GridCacheEntryInfo<K, V>>>() {
-                @Override public Collection<GridCacheEntryInfo<K, V>> apply(Map<K, V> map, Exception e) {
->>>>>>> 1ef545a5
                     if (e != null) {
                         onDone(e);
 
