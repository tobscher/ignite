--- conflicted
+++ resolved
@@ -510,9 +510,6 @@
             catch (IgniteTxRollbackCheckedException ignore) {
                 // Safe to retry right away.
             }
-<<<<<<< HEAD
-
-=======
             catch (IgniteCheckedException e) {
                 ClusterTopologyCheckedException topErr = e.getCause(ClusterTopologyCheckedException.class);
 
@@ -524,7 +521,6 @@
                 if (fut != null)
                     fut.get();
             }
->>>>>>> 0bc1d6f4
         }
     }
 
