/*
 * Licensed to the Apache Software Foundation (ASF) under one or more
 * contributor license agreements.  See the NOTICE file distributed with
 * this work for additional information regarding copyright ownership.
 * The ASF licenses this file to You under the Apache License, Version 2.0
 * (the "License"); you may not use this file except in compliance with
 * the License.  You may obtain a copy of the License at
 *
 *      http://www.apache.org/licenses/LICENSE-2.0
 *
 * Unless required by applicable law or agreed to in writing, software
 * distributed under the License is distributed on an "AS IS" BASIS,
 * WITHOUT WARRANTIES OR CONDITIONS OF ANY KIND, either express or implied.
 * See the License for the specific language governing permissions and
 * limitations under the License.
 */

package org.apache.ignite.mxbean;

import javax.management.*;
import java.util.*;

/**
 * This interface defines JMX view on kernal.
 */
@MXBeanDescription("MBean that provides access to Kernal information.")
public interface IgniteMXBean {
    /**
     * Gets file path of the license.
     *
     * @return File path of the license.
     */
    @MXBeanDescription("File path of the license.")
    public String getLicenseFilePath();

    /**
     * Gets string presentation of the version.
     *
     * @return String presentation of the version.
     */
    @MXBeanDescription("String presentation of the Ignite version.")
    public String getFullVersion();

    /**
     * Gets copyright statement for Ignite product.
     *
     * @return Copyright statement for Ignite product.
     */
<<<<<<< HEAD
    @IgniteMXBeanDescription("Copyright statement for Ignite product.")
=======
    @MXBeanDescription("Copyright statement for Ignite product.")
>>>>>>> 1d7321b0
    public String getCopyright();

    /**
     * Gets string presentation of the kernal start timestamp.
     *
     * @return String presentation of the kernal start timestamp.
     */
    @MXBeanDescription("String presentation of the kernal start timestamp.")
    public String getStartTimestampFormatted();

    /**
     * Gets string presentation of up-time for the kernal.
     *
     * @return String presentation of up-time for the kernal.
     */
    @MXBeanDescription("String presentation of up-time for the kernal.")
    public String getUpTimeFormatted();

    /**
     * Get start timestamp of the kernal.
     *
     * @return Start timestamp of the kernal.
     */
    @MXBeanDescription("Start timestamp of the kernal.")
    public long getStartTimestamp();

    /**
     * Gets up-time of the kernal.
     *
     * @return Up-time of the kernal.
     */
    @MXBeanDescription("Up-time of the kernal.")
    public long getUpTime();

    /**
     * Gets a collection of formatted user-defined attributes added to this node.
     * <p>
     * Note that grid will add all System properties and environment properties
     * to grid node attributes also. SPIs may also add node attributes that are
     * used for SPI implementation.
     *
     * @return User defined attributes for this node.
     */
    @MXBeanDescription("Collection of formatted user-defined attributes added to this node.")
    public Collection<String> getUserAttributesFormatted();

    /**
     * Gets a formatted instance of logger that is in grid.
     *
     * @return Logger that is used in grid.
     */
    @MXBeanDescription("Formatted instance of logger that is in grid.")
    public String getGridLoggerFormatted();

    /**
     * Gets a formatted instance of fully configured thread pool that is used in grid.
     *
     * @return Thread pool implementation that is used in grid.
     */
    @MXBeanDescription("Formatted instance of fully configured thread pool that is used in grid.")
    public String getExecutorServiceFormatted();

    /**
     * Gets Ignite installation home folder.
     *
     * @return Ignite installation home.
     */
<<<<<<< HEAD
    @IgniteMXBeanDescription("Ignite installation home folder.")
=======
    @MXBeanDescription("Ignite installation home folder.")
>>>>>>> 1d7321b0
    public String getIgniteHome();

    /**
     * Gets a formatted instance of MBean server instance.
     *
     * @return MBean server instance.
     */
    @MXBeanDescription("Formatted instance of MBean server instance.")
    public String getMBeanServerFormatted();

    /**
     * Unique identifier for this node within grid.
     *
     * @return Unique identifier for this node within grid.
     */
    @MXBeanDescription("Unique identifier for this node within grid.")
    public UUID getLocalNodeId();

    /**
     * Returns {@code true} if peer class loading is enabled, {@code false}
     * otherwise. Default value is {@code true}.
     * <p>
     * When peer class loading is enabled and task is not deployed on local node,
     * local node will try to load classes from the node that initiated task
     * execution. This way, a task can be physically deployed only on one node
     * and then internally penetrate to all other nodes.
     *
     * @return {@code true} if peer class loading is enabled, {@code false}
     *      otherwise.
     */
    @MXBeanDescription("Whether or not peer class loading (a.k.a. P2P class loading) is enabled.")
    public boolean isPeerClassLoadingEnabled();

    /**
     * Gets {@code toString()} representation of of lifecycle beans configured
     * with Ignite.
     *
     * @return {@code toString()} representation of all lifecycle beans configured
     *      with Ignite.
     */
    @MXBeanDescription("String representation of lifecycle beans.")
    public Collection<String> getLifecycleBeansFormatted();

    /**
     * This method allows manually remove the checkpoint with given {@code key}.
     *
     * @param key Checkpoint key.
     * @return {@code true} if specified checkpoint was indeed removed, {@code false}
     *      otherwise.
     */
    @MXBeanDescription("This method allows manually remove the checkpoint with given key. Return true " +
        "if specified checkpoint was indeed removed, false otherwise.")
    @MXBeanParametersNames(
        "key"
    )
    @MXBeanParametersDescriptions(
        "Checkpoint key to remove."
    )
    public boolean removeCheckpoint(String key);

    /**
     * Pings node with given node ID to see whether it is alive.
     *
     * @param nodeId String presentation of node ID. See {@link UUID#fromString(String)} for
     *      details on string formatting.
     * @return Whether or not node is alive.
     */
    @MXBeanDescription("Pings node with given node ID to see whether it is alive. " +
        "Returns whether or not node is alive.")
    @MXBeanParametersNames(
        "nodeId"
    )
    @MXBeanParametersDescriptions(
        "String presentation of node ID. See java.util.UUID class for details."
    )
    public boolean pingNode(String nodeId);

    /**
     * Makes the best attempt to undeploy a task from the whole grid. Note that this
     * method returns immediately and does not wait until the task will actually be
     * undeployed on every node.
     * <p>
     * Note that Ignite maintains internal versions for grid tasks in case of redeployment.
     * This method will attempt to undeploy all versions on the grid task with
     * given name.
     *
     * @param taskName Name of the task to undeploy. If task class has {@link org.apache.ignite.compute.ComputeTaskName} annotation,
     *      then task was deployed under a name specified within annotation. Otherwise, full
     *      class name should be used as task's name.
     * @throws JMException Thrown if undeploy failed.
     */
    @MXBeanDescription("Makes the best attempt to undeploy a task from the whole grid.")
    @MXBeanParametersNames(
        "taskName"
    )
    @MXBeanParametersDescriptions(
        "Name of the task to undeploy."
    )
    public void undeployTaskFromGrid(String taskName) throws JMException;

    /**
     * A shortcut method that executes given task assuming single {@code java.lang.String} argument
     * and {@code java.lang.String} return type.
     *
     * @param taskName Name of the task to execute.
     * @param arg Single task execution argument (can be {@code null}).
     * @return Task return value (assumed of {@code java.lang.String} type).
     * @throws JMException Thrown in case when execution failed.
     */
    @MXBeanDescription("A shortcut method that executes given task assuming single " +
        "String argument and String return type. Returns Task return value (assumed of String type).")
    @MXBeanParametersNames(
        {
            "taskName",
            "arg"
        }
    )
    @MXBeanParametersDescriptions(
        {
            "Name of the task to execute.",
            "Single task execution argument (can be null)."
        }
    )
    public String executeTask(String taskName, String arg) throws JMException;

    /**
     * Pings node with given host name to see if it is alive.
     *
     * @param host Host name or IP address of the node to ping.
     * @return Whether or not node is alive.
     */
    @MXBeanDescription("Pings node with given host name to see if it is alive. " +
        "Returns whether or not node is alive.")
    @MXBeanParametersNames(
        "host"
    )
    @MXBeanParametersDescriptions(
        "Host name or IP address of the node to ping."
    )
    public boolean pingNodeByAddress(String host);

    /**
     * Gets a formatted instance of configured discovery SPI implementation.
     *
     * @return Grid discovery SPI implementation.
     */
    @MXBeanDescription("Formatted instance of configured discovery SPI implementation.")
    public String getDiscoverySpiFormatted();

    /**
     * Gets a formatted instance of fully configured SPI communication implementation.
     *
     * @return Grid communication SPI implementation.
     */
    @MXBeanDescription("Formatted instance of fully configured SPI communication implementation.")
    public String getCommunicationSpiFormatted();

    /**
     * Gets a formatted instance of fully configured deployment SPI implementation.
     *
     * @return Grid deployment SPI implementation.
     */
    @MXBeanDescription("Formatted instance of fully configured deployment SPI implementation.")
    public String getDeploymentSpiFormatted();

    /**
     * Gets a formatted instance of configured checkpoint SPI implementation.
     *
     * @return Grid checkpoint SPI implementation.
     */
    @MXBeanDescription("Formatted instance of configured checkpoint SPI implementation.")
    public String getCheckpointSpiFormatted();

    /**
     * Gets a formatted instance of configured collision SPI implementations.
     *
     * @return Grid collision SPI implementations.
     */
    @MXBeanDescription("Formatted instance of configured collision SPI implementations.")
    public String getCollisionSpiFormatted();

    /**
     * Gets a formatted instance of configured swapspace SPI implementations.
     *
     * @return Grid swapspace SPI implementations.
     */
    @MXBeanDescription("Formatted instance of configured swapspace SPI implementations.")
    public String getSwapSpaceSpiFormatted();

    /**
     * Gets a formatted instance of fully configured event SPI implementation.
     *
     * @return Grid event SPI implementation.
     */
    @MXBeanDescription("Formatted instance of fully configured event SPI implementation.")
    public String getEventStorageSpiFormatted();

    /**
     * Gets a formatted instance of fully configured failover SPI implementations.
     *
     * @return Grid failover SPI implementations.
     */
    @MXBeanDescription("Formatted instance of fully configured failover SPI implementations.")
    public String getFailoverSpiFormatted();

    /**
     * Gets a formatted instance of fully configured load balancing SPI implementations.
     *
     * @return Grid load balancing SPI implementations.
     */
    @MXBeanDescription("Formatted instance of fully configured load balancing SPI implementations.")
    public String getLoadBalancingSpiFormatted();

    /**
     * Gets a formatted instance of fully configured authentication SPI implementation.
     *
     * @return Grid authentication SPI implementation.
     */
    @MXBeanDescription("Formatted instance of fully configured authentication SPI implementation.")
    public String getAuthenticationSpiFormatted();

    /**
     * Gets a formatted instance of fully configured secure session SPI implementation.
     *
     * @return Grid secure session SPI implementation.
     */
    @MXBeanDescription("Formatted instance of fully configured secure session SPI implementation.")
    public String getSecureSessionSpiFormatted();

    /**
     * Gets OS information.
     *
     * @return OS information.
     */
    @MXBeanDescription("OS information.")
    public String getOsInformation();

    /**
     * Gets JDK information.
     *
     * @return JDK information.
     */
    @MXBeanDescription("JDK information.")
    public String getJdkInformation();

    /**
     * Gets OS user.
     *
     * @return OS user name.
     */
    @MXBeanDescription("OS user name.")
    public String getOsUser();

    /**
     * Gets VM name.
     *
     * @return VM name.
     */
    @MXBeanDescription("VM name.")
    public String getVmName();

    /**
     * Gets optional kernal instance name. It can be {@code null}.
     *
     * @return Optional kernal instance name.
     */
    @MXBeanDescription("Optional kernal instance name.")
    public String getInstanceName();
}<|MERGE_RESOLUTION|>--- conflicted
+++ resolved
@@ -46,11 +46,7 @@
      *
      * @return Copyright statement for Ignite product.
      */
-<<<<<<< HEAD
-    @IgniteMXBeanDescription("Copyright statement for Ignite product.")
-=======
     @MXBeanDescription("Copyright statement for Ignite product.")
->>>>>>> 1d7321b0
     public String getCopyright();
 
     /**
@@ -118,11 +114,7 @@
      *
      * @return Ignite installation home.
      */
-<<<<<<< HEAD
-    @IgniteMXBeanDescription("Ignite installation home folder.")
-=======
     @MXBeanDescription("Ignite installation home folder.")
->>>>>>> 1d7321b0
     public String getIgniteHome();
 
     /**
