/* @java.file.header */

/*  _________        _____ __________________        _____
 *  __  ____/___________(_)______  /__  ____/______ ____(_)_______
 *  _  / __  __  ___/__  / _  __  / _  / __  _  __ `/__  / __  __ \
 *  / /_/ /  _  /    _  /  / /_/ /  / /_/ /  / /_/ / _  /  _  / / /
 *  \____/   /_/     /_/   \_,__/   \____/   \__,_/  /_/   /_/ /_/
 */

package org.apache.ignite.spi.communication.tcp;

import org.apache.ignite.*;
import org.apache.ignite.cluster.*;
import org.apache.ignite.configuration.*;
import org.apache.ignite.events.*;
import org.apache.ignite.lang.*;
import org.apache.ignite.marshaller.*;
import org.apache.ignite.product.*;
import org.apache.ignite.resources.*;
import org.apache.ignite.spi.*;
import org.apache.ignite.thread.*;
import org.gridgain.grid.*;
import org.gridgain.grid.kernal.managers.eventstorage.*;
import org.apache.ignite.spi.communication.*;
import org.gridgain.grid.util.*;
import org.gridgain.grid.util.direct.*;
import org.gridgain.grid.util.future.*;
import org.gridgain.grid.util.ipc.*;
import org.gridgain.grid.util.ipc.shmem.*;
import org.gridgain.grid.util.lang.*;
import org.gridgain.grid.util.nio.*;
import org.gridgain.grid.util.typedef.*;
import org.gridgain.grid.util.typedef.internal.*;
import org.gridgain.grid.util.worker.*;
import org.jdk8.backport.*;
import org.jetbrains.annotations.*;

import java.io.*;
import java.net.*;
import java.nio.*;
import java.nio.channels.*;
import java.nio.channels.spi.*;
import java.util.*;
import java.util.concurrent.*;
import java.util.concurrent.atomic.*;

import static org.apache.ignite.IgniteSystemProperties.*;
import static org.apache.ignite.events.IgniteEventType.*;

/**
 * <tt>GridTcpCommunicationSpi</tt> is default communication SPI which uses
 * TCP/IP protocol and Java NIO to communicate with other nodes.
 * <p>
 * To enable communication with other nodes, this SPI adds {@link #ATTR_ADDRS}
 * and {@link #ATTR_PORT} local node attributes (see {@link ClusterNode#attributes()}.
 * <p>
 * At startup, this SPI tries to start listening to local port specified by
 * {@link #setLocalPort(int)} method. If local port is occupied, then SPI will
 * automatically increment the port number until it can successfully bind for
 * listening. {@link #setLocalPortRange(int)} configuration parameter controls
 * maximum number of ports that SPI will try before it fails. Port range comes
 * very handy when starting multiple grid nodes on the same machine or even
 * in the same VM. In this case all nodes can be brought up without a single
 * change in configuration.
 * <p>
 * This SPI caches connections to remote nodes so it does not have to reconnect every
 * time a message is sent. By default, idle connections are kept active for
 * {@link #DFLT_IDLE_CONN_TIMEOUT} period and then are closed. Use
 * {@link #setIdleConnectionTimeout(long)} configuration parameter to configure
 * you own idle connection timeout.
 * <p>
 * <h1 class="header">Configuration</h1>
 * <h2 class="header">Mandatory</h2>
 * This SPI has no mandatory configuration parameters.
 * <h2 class="header">Optional</h2>
 * The following configuration parameters are optional:
 * <ul>
 * <li>Node local IP address (see {@link #setLocalAddress(String)})</li>
 * <li>Node local port number (see {@link #setLocalPort(int)})</li>
 * <li>Local port range (see {@link #setLocalPortRange(int)}</li>
 * <li>Connection buffer flush frequency (see {@link #setConnectionBufferFlushFrequency(long)})</li>
 * <li>Connection buffer size (see {@link #setConnectionBufferSize(int)})</li>
 * <li>Idle connection timeout (see {@link #setIdleConnectionTimeout(long)})</li>
 * <li>Direct or heap buffer allocation (see {@link #setDirectBuffer(boolean)})</li>
 * <li>Direct or heap buffer allocation for sending (see {@link #setDirectSendBuffer(boolean)})</li>
 * <li>Count of selectors and selector threads for NIO server (see {@link #setSelectorsCount(int)})</li>
 * <li>{@code TCP_NODELAY} socket option for sockets (see {@link #setTcpNoDelay(boolean)})</li>
 * <li>Message queue limit (see {@link #setMessageQueueLimit(int)})</li>
 * <li>Minimum buffered message count (see {@link #setMinimumBufferedMessageCount(int)})</li>
 * <li>Buffer size ratio (see {@link #setBufferSizeRatio(double)})</li>
 * <li>Connect timeout (see {@link #setConnectTimeout(long)})</li>
 * <li>Maximum connect timeout (see {@link #setMaxConnectTimeout(long)})</li>
 * <li>Reconnect attempts count (see {@link #setReconnectCount(int)})</li>
 * <li>Local port to accept shared memory connections (see {@link #setSharedMemoryPort(int)})</li>
 * <li>Socket receive buffer size (see {@link #setSocketReceiveBuffer(int)})</li>
 * <li>Socket send buffer size (see {@link #setSocketSendBuffer(int)})</li>
 * <li>Socket write timeout (see {@link #setSocketWriteTimeout(long)})</li>
 * <li>Number of received messages after which acknowledgment is sent (see {@link #setAckSendThreshold(int)})</li>
 * <li>Maximum number of unacknowledged messages (see {@link #setUnacknowledgedMessagesBufferSize(int)})</li>
 * </ul>
 * <h2 class="header">Java Example</h2>
 * GridTcpCommunicationSpi is used by default and should be explicitly configured
 * only if some SPI configuration parameters need to be overridden.
 * <pre name="code" class="java">
 * GridTcpCommunicationSpi commSpi = new GridTcpCommunicationSpi();
 *
 * // Override local port.
 * commSpi.setLocalPort(4321);
 *
 * GridConfiguration cfg = new GridConfiguration();
 *
 * // Override default communication SPI.
 * cfg.setCommunicationSpi(commSpi);
 *
 * // Start grid.
 * GridGain.start(cfg);
 * </pre>
 * <h2 class="header">Spring Example</h2>
 * GridTcpCommunicationSpi can be configured from Spring XML configuration file:
 * <pre name="code" class="xml">
 * &lt;bean id="grid.custom.cfg" class="org.gridgain.grid.GridConfiguration" singleton="true"&gt;
 *         ...
 *         &lt;property name="communicationSpi"&gt;
 *             &lt;bean class="org.gridgain.grid.spi.communication.tcp.GridTcpCommunicationSpi"&gt;
 *                 &lt;!-- Override local port. --&gt;
 *                 &lt;property name="localPort" value="4321"/&gt;
 *             &lt;/bean&gt;
 *         &lt;/property&gt;
 *         ...
 * &lt;/bean&gt;
 * </pre>
 * <p>
 * <img src="http://www.gridgain.com/images/spring-small.png">
 * <br>
 * For information about Spring framework visit <a href="http://www.springframework.org/">www.springframework.org</a>
 * @see CommunicationSpi
 */
@IgniteSpiMultipleInstancesSupport(true)
@IgniteSpiConsistencyChecked(optional = false)
public class TcpCommunicationSpi extends IgniteSpiAdapter
    implements CommunicationSpi<GridTcpCommunicationMessageAdapter>, TcpCommunicationSpiMBean {
    /** IPC error message. */
    public static final String OUT_OF_RESOURCES_TCP_MSG = "Failed to allocate shared memory segment " +
        "(switching to TCP, may be slower). For troubleshooting see " +
        GridIpcSharedMemoryServerEndpoint.TROUBLESHOOTING_URL;

    /** Node attribute that is mapped to node IP addresses (value is <tt>comm.tcp.addrs</tt>). */
    public static final String ATTR_ADDRS = "comm.tcp.addrs";

    /** Node attribute that is mapped to node host names (value is <tt>comm.tcp.host.names</tt>). */
    public static final String ATTR_HOST_NAMES = "comm.tcp.host.names";

    /** Node attribute that is mapped to node port number (value is <tt>comm.tcp.port</tt>). */
    public static final String ATTR_PORT = "comm.tcp.port";

    /** Node attribute that is mapped to node port number (value is <tt>comm.shmem.tcp.port</tt>). */
    public static final String ATTR_SHMEM_PORT = "comm.shmem.tcp.port";

    /** Node attribute that is mapped to node's external addresses (value is <tt>comm.tcp.ext-addrs</tt>). */
    public static final String ATTR_EXT_ADDRS = "comm.tcp.ext-addrs";

    /** Default port which node sets listener to (value is <tt>47100</tt>). */
    public static final int DFLT_PORT = 47100;

    /** Default port which node sets listener for shared memory connections (value is <tt>48100</tt>). */
    public static final int DFLT_SHMEM_PORT = 48100;

    /** Default idle connection timeout (value is <tt>30000</tt>ms). */
    public static final long DFLT_IDLE_CONN_TIMEOUT = 30000;

    /** Default value for connection buffer flush frequency (value is <tt>100</tt> ms). */
    public static final long DFLT_CONN_BUF_FLUSH_FREQ = 100;

    /** Default value for connection buffer size (value is <tt>0</tt>). */
    public static final int DFLT_CONN_BUF_SIZE = 0;

    /** Default socket send and receive buffer size. */
    public static final int DFLT_SOCK_BUF_SIZE = 32 * 1024;

    /** Default connection timeout (value is <tt>1000</tt>ms). */
    public static final long DFLT_CONN_TIMEOUT = 1000;

    /** Default Maximum connection timeout (value is <tt>600,000</tt>ms). */
    public static final long DFLT_MAX_CONN_TIMEOUT = 10 * 60 * 1000;

    /** Default reconnect attempts count (value is <tt>10</tt>). */
    public static final int DFLT_RECONNECT_CNT = 10;

    /** Default message queue limit per connection (for incoming and outgoing . */
    public static final int DFLT_MSG_QUEUE_LIMIT = GridNioServer.DFLT_SEND_QUEUE_LIMIT;

    /**
     * Default count of selectors for TCP server equals to
     * {@code "Math.min(4, Runtime.getRuntime().availableProcessors())"}.
     */
    public static final int DFLT_SELECTORS_CNT = Math.min(4, Runtime.getRuntime().availableProcessors());

    /** Node ID meta for session. */
    private static final int NODE_ID_META = GridNioSessionMetaKey.nextUniqueKey();

    /** Message tracker meta for session. */
    private static final int TRACKER_META = GridNioSessionMetaKey.nextUniqueKey();

    /**
     * Default local port range (value is <tt>100</tt>).
     * See {@link #setLocalPortRange(int)} for details.
     */
    public static final int DFLT_PORT_RANGE = 100;

    /** Default value for {@code TCP_NODELAY} socket option (value is <tt>true</tt>). */
    public static final boolean DFLT_TCP_NODELAY = true;

    /** Default received messages threshold for sending ack. */
    public static final int DFLT_ACK_SND_THRESHOLD = 512;

    /** Default socket write timeout. */
    public static final long DFLT_SOCK_WRITE_TIMEOUT = GridNioServer.DFLT_SES_WRITE_TIMEOUT;

    /** No-op runnable. */
    private static final IgniteRunnable NOOP = new IgniteRunnable() {
        @Override public void run() {
            // No-op.
        }
    };

    /** Node ID message type. */
    public static final byte NODE_ID_MSG_TYPE = -1;

    /** */
    public static final byte RECOVERY_LAST_ID_MSG_TYPE = -2;

    /** */
    public static final byte HANDSHAKE_MSG_TYPE = -3;

    /** Server listener. */
    private final GridNioServerListener<GridTcpCommunicationMessageAdapter> srvLsnr =
        new GridNioServerListenerAdapter<GridTcpCommunicationMessageAdapter>() {
            @Override public void onSessionWriteTimeout(GridNioSession ses) {
                LT.warn(log, null, "Communication SPI Session write timed out (consider increasing " +
                    "'socketWriteTimeout' " + "configuration property) [remoteAddr=" + ses.remoteAddress() +
                    ", writeTimeout=" + sockWriteTimeout + ']');

                if (log.isDebugEnabled())
                    log.debug("Closing communication SPI session on write timeout [remoteAddr=" + ses.remoteAddress() +
                        ", writeTimeout=" + sockWriteTimeout + ']');

                ses.close();
            }

            @Override public void onConnected(GridNioSession ses) {
                if (ses.accepted()) {
                    if (log.isDebugEnabled())
                        log.debug("Sending local node ID to newly accepted session: " + ses);

                    ses.send(nodeIdMsg);
                }
            }

            @Override public void onDisconnected(GridNioSession ses, @Nullable Exception e) {
                UUID id = ses.meta(NODE_ID_META);

                if (id != null) {
                    GridCommunicationClient rmv = clients.get(id);

                    if (rmv instanceof GridTcpNioCommunicationClient &&
                        ((GridTcpNioCommunicationClient)rmv).session() == ses &&
                        clients.remove(id, rmv)) {
                        rmv.forceClose();

                        if (!stopping) {
                            GridNioRecoveryDescriptor recoveryData = ses.recoveryDescriptor();

                            if (recoveryData != null) {
                                if (recoveryData.nodeAlive(getSpiContext().node(id))) {
                                    if (!recoveryData.messagesFutures().isEmpty()) {
                                        if (log.isDebugEnabled())
                                            log.debug("Session was closed but there are unacknowledged messages, " +
                                                "will try to reconnect [rmtNode=" + recoveryData.node().id() + ']');

                                        recoveryWorker.addReconnectRequest(recoveryData);
                                    }
                                }
                                else
                                    recoveryData.onNodeLeft();
                            }
                        }
                    }

                    CommunicationListener<GridTcpCommunicationMessageAdapter> lsnr0 = lsnr;

                    if (lsnr0 != null)
                        lsnr0.onDisconnected(id);
                }
            }

            @Override public void onMessage(GridNioSession ses, GridTcpCommunicationMessageAdapter msg) {
                UUID sndId = ses.meta(NODE_ID_META);

                if (sndId == null) {
                    assert ses.accepted();

                    if (msg instanceof NodeIdMessage)
                        sndId = U.bytesToUuid(((NodeIdMessage)msg).nodeIdBytes, 0);
                    else {
                        assert msg instanceof HandshakeMessage : msg;

                        sndId = ((HandshakeMessage)msg).nodeId();
                    }

                    if (log.isDebugEnabled())
                        log.debug("Remote node ID received: " + sndId);

                    final UUID old = ses.addMeta(NODE_ID_META, sndId);

                    assert old == null;

                    final ClusterNode rmtNode = getSpiContext().node(sndId);

                    if (rmtNode == null) {
                        ses.close();

                        return;
                    }

                    ClusterNode locNode = getSpiContext().localNode();

                    IgniteProductVersion locVer = locNode.version();

                    IgniteProductVersion rmtVer = rmtNode.version();

                    if (!locVer.equals(rmtVer))
                        ses.addMeta(GridNioServer.DIFF_VER_NODE_ID_META_KEY, sndId);

                    if (ses.remoteAddress() == null)
                        return;

                    GridCommunicationClient oldClient = clients.get(sndId);

                    boolean hasShmemClient = false;

                    if (oldClient != null) {
                        if (oldClient instanceof GridTcpNioCommunicationClient) {
                            if (log.isDebugEnabled())
                                log.debug("Received incoming connection when already connected " +
                                    "to this node, rejecting [locNode=" + locNode.id() +
                                    ", rmtNode=" + sndId + ']');

                            ses.send(new RecoveryLastReceivedMessage(-1));

                            return;
                        }
                        else {
                            assert oldClient instanceof GridShmemCommunicationClient;

                            hasShmemClient = true;
                        }
                    }

                    GridFutureAdapterEx<GridCommunicationClient> fut = new GridFutureAdapterEx<>();

                    GridFutureAdapterEx<GridCommunicationClient> oldFut = clientFuts.putIfAbsent(sndId, fut);

                    assert msg instanceof HandshakeMessage : msg;

                    HandshakeMessage msg0 = (HandshakeMessage)msg;

                    final GridNioRecoveryDescriptor recoveryDesc = recoveryDescriptor(rmtNode);

                    if (oldFut == null) {
                        oldClient = clients.get(sndId);

                        if (oldClient != null) {
                            if (oldClient instanceof GridTcpNioCommunicationClient) {
                                if (log.isDebugEnabled())
                                    log.debug("Received incoming connection when already connected " +
                                        "to this node, rejecting [locNode=" + locNode.id() +
                                        ", rmtNode=" + sndId + ']');

                                ses.send(new RecoveryLastReceivedMessage(-1));

                                return;
                            }
                            else {
                                assert oldClient instanceof GridShmemCommunicationClient;

                                hasShmemClient = true;
                            }
                        }

                        boolean reserved = recoveryDesc.tryReserve(msg0.connectCount(),
                            new ConnectClosure(ses, recoveryDesc, rmtNode, msg0, !hasShmemClient, fut));

                        if (log.isDebugEnabled())
                            log.debug("Received incoming connection from remote node " +
                                "[rmtNode=" + rmtNode.id() + ", reserved=" + reserved + ']');

                        if (reserved) {
                            try {
                                GridTcpNioCommunicationClient client =
                                    connected(recoveryDesc, ses, rmtNode, msg0.received(), true, !hasShmemClient);

                                fut.onDone(client);
                            }
                            finally {
                                clientFuts.remove(rmtNode.id(), fut);
                            }
                        }
                    }
                    else {
                        if (oldFut instanceof ConnectFuture && locNode.order() < rmtNode.order()) {
                            if (log.isDebugEnabled()) {
                                log.debug("Received incoming connection from remote node while " +
                                    "connecting to this node, rejecting [locNode=" + locNode.id() +
                                    ", locNodeOrder=" + locNode.order() + ", rmtNode=" + rmtNode.id() +
                                    ", rmtNodeOrder=" + rmtNode.order() + ']');
                            }

                            ses.send(new RecoveryLastReceivedMessage(-1));
                        }
                        else {
                            boolean reserved = recoveryDesc.tryReserve(msg0.connectCount(),
                                new ConnectClosure(ses, recoveryDesc, rmtNode, msg0, !hasShmemClient, fut));

                            if (reserved) {
                                GridTcpNioCommunicationClient client =
                                    connected(recoveryDesc, ses, rmtNode, msg0.received(), true, !hasShmemClient);

                                fut.onDone(client);
                            }
                        }
                    }
                }
                else {
                    rcvdMsgsCnt.increment();

                    GridNioRecoveryDescriptor recovery = ses.recoveryDescriptor();

                    if (recovery != null) {
                        if (msg instanceof RecoveryLastReceivedMessage) {
                            RecoveryLastReceivedMessage msg0 = (RecoveryLastReceivedMessage)msg;

                            if (log.isDebugEnabled())
                                log.debug("Received recovery acknowledgement [rmtNode=" + sndId +
                                    ", rcvCnt=" + msg0.received() + ']');

                            recovery.ackReceived(msg0.received());

                            return;
                        }
                        else {
                            long rcvCnt = recovery.onReceived();

                            if (rcvCnt % ackSndThreshold == 0) {
                                if (log.isDebugEnabled())
                                    log.debug("Send recovery acknowledgement [rmtNode=" + sndId +
                                        ", rcvCnt=" + rcvCnt + ']');

                                nioSrvr.sendSystem(ses, new RecoveryLastReceivedMessage(rcvCnt));

                                recovery.lastAcknowledged(rcvCnt);
                            }
                        }
                    }

                    IgniteRunnable c;

                    if (msgQueueLimit > 0) {
                        GridNioMessageTracker tracker = ses.meta(TRACKER_META);

                        if (tracker == null) {
                            GridNioMessageTracker old = ses.addMeta(TRACKER_META, tracker =
                                new GridNioMessageTracker(ses, msgQueueLimit));

                            assert old == null;
                        }

                        tracker.onMessageReceived();

                        c = tracker;
                    }
                    else
                        c = NOOP;

                    notifyListener(sndId, msg, c);
                }
            }

            /**
             * @param recovery Recovery descriptor.
             * @param ses Session.
             * @param node Node.
             * @param rcvCnt Number of received messages..
             * @param sndRes If {@code true} sends response for recovery handshake.
             * @param createClient If {@code true} creates NIO communication client.
             * @return Client.
             */
            private GridTcpNioCommunicationClient connected(
                GridNioRecoveryDescriptor recovery,
                GridNioSession ses,
                ClusterNode node,
                long rcvCnt,
                boolean sndRes,
                boolean createClient) {
                recovery.onHandshake(rcvCnt);

                ses.recoveryDescriptor(recovery);

                nioSrvr.resend(ses);

                if (sndRes)
                    nioSrvr.sendSystem(ses, new RecoveryLastReceivedMessage(recovery.receivedCount()));

                recovery.connected();

                GridTcpNioCommunicationClient client = null;

                if (createClient) {
                    client = new GridTcpNioCommunicationClient(ses, log);

                    GridCommunicationClient oldClient = clients.putIfAbsent(node.id(), client);

                    assert oldClient == null;
                }

                return client;
            }

            /**
             *
             */
            @SuppressWarnings("PackageVisibleInnerClass")
            class ConnectClosure implements IgniteInClosure<Boolean> {
                /** */
                private static final long serialVersionUID = 0L;

                /** */
                private final GridNioSession ses;

                /** */
                private final GridNioRecoveryDescriptor recoveryDesc;

                /** */
                private final ClusterNode rmtNode;

                /** */
                private final HandshakeMessage msg;

                /** */
                private final GridFutureAdapterEx<GridCommunicationClient> fut;

                /** */
                private final boolean createClient;

                /**
                 * @param ses Incoming session.
                 * @param recoveryDesc Recovery descriptor.
                 * @param rmtNode Remote node.
                 * @param msg Handshake message.
                 * @param createClient If {@code true} creates NIO communication client..
                 * @param fut Connect future.
                 */
                ConnectClosure(GridNioSession ses,
                    GridNioRecoveryDescriptor recoveryDesc,
                    ClusterNode rmtNode,
                    HandshakeMessage msg,
                    boolean createClient,
                    GridFutureAdapterEx<GridCommunicationClient> fut) {
                    this.ses = ses;
                    this.recoveryDesc = recoveryDesc;
                    this.rmtNode = rmtNode;
                    this.msg = msg;
                    this.createClient = createClient;
                    this.fut = fut;
                }

                /** {@inheritDoc} */
                @Override public void apply(Boolean success) {
                    if (success) {
                        IgniteInClosure<GridNioFuture<?>> lsnr = new IgniteInClosure<GridNioFuture<?>>() {
                            @Override public void apply(GridNioFuture<?> msgFut) {
                                try {
                                    msgFut.get();

                                    GridTcpNioCommunicationClient client =
                                        connected(recoveryDesc, ses, rmtNode, msg.received(), false, createClient);

                                    fut.onDone(client);
                                }
                                catch (GridException | IOException e) {
                                    if (log.isDebugEnabled())
                                        log.debug("Failed to send recovery handshake " +
                                            "[rmtNode=" + rmtNode.id() + ", err=" + e + ']');

                                    recoveryDesc.release();

                                    fut.onDone();
                                }
                                finally {
                                    clientFuts.remove(rmtNode.id(), fut);
                                }
                            }
                        };

                        nioSrvr.sendSystem(ses, new RecoveryLastReceivedMessage(recoveryDesc.receivedCount()), lsnr);
                    }
                    else {
                        try {
                            fut.onDone();
                        }
                        finally {
                            clientFuts.remove(rmtNode.id(), fut);
                        }
                    }
                }
            }
        };

    /** Logger. */
    @IgniteLoggerResource
    private IgniteLogger log;

    /** Node ID. */
    @IgniteLocalNodeIdResource
    private UUID locNodeId;

    /** Marshaller. */
    @IgniteMarshallerResource
    private IgniteMarshaller marsh;

    /** Local IP address. */
    private String locAddr;

    /** Complex variable that represents this node IP address. */
    private volatile InetAddress locHost;

    /** Local port which node uses. */
    private int locPort = DFLT_PORT;

    /** Local port range. */
    private int locPortRange = DFLT_PORT_RANGE;

    /** Local port which node uses to accept shared memory connections. */
    private int shmemPort = DFLT_SHMEM_PORT;

    /** Grid name. */
    @IgniteNameResource
    private String gridName;

    /** Allocate direct buffer or heap buffer. */
    private boolean directBuf = true;

    /** Allocate direct buffer or heap buffer. */
    private boolean directSndBuf;

    /** Idle connection timeout. */
    private long idleConnTimeout = DFLT_IDLE_CONN_TIMEOUT;

    /** Connection buffer flush frequency. */
    private volatile long connBufFlushFreq = DFLT_CONN_BUF_FLUSH_FREQ;

    /** Connection buffer size. */
    @SuppressWarnings("RedundantFieldInitialization")
    private int connBufSize = DFLT_CONN_BUF_SIZE;

    /** Connect timeout. */
    private long connTimeout = DFLT_CONN_TIMEOUT;

    /** Maximum connect timeout. */
    private long maxConnTimeout = DFLT_MAX_CONN_TIMEOUT;

    /** Reconnect attempts count. */
    @SuppressWarnings({"FieldAccessedSynchronizedAndUnsynchronized"})
    private int reconCnt = DFLT_RECONNECT_CNT;

    /** Socket send buffer. */
    private int sockSndBuf = DFLT_SOCK_BUF_SIZE;

    /** Socket receive buffer. */
    private int sockRcvBuf = DFLT_SOCK_BUF_SIZE;

    /** Message queue limit. */
    private int msgQueueLimit = DFLT_MSG_QUEUE_LIMIT;

    /** Min buffered message count. */
    private int minBufferedMsgCnt = Integer.getInteger(GG_MIN_BUFFERED_COMMUNICATION_MSG_CNT, 512);

    /** Buffer size ratio. */
    private double bufSizeRatio = IgniteSystemProperties.getDouble(GG_COMMUNICATION_BUF_RESIZE_RATIO, 0.8);

    /** NIO server. */
    private GridNioServer<GridTcpCommunicationMessageAdapter> nioSrvr;

    /** Shared memory server. */
    private GridIpcSharedMemoryServerEndpoint shmemSrv;

    /** {@code TCP_NODELAY} option value for created sockets. */
    private boolean tcpNoDelay = DFLT_TCP_NODELAY;

    /** Number of received messages after which acknowledgment is sent. */
    private int ackSndThreshold = DFLT_ACK_SND_THRESHOLD;

    /** Maximum number of unacknowledged messages. */
    private int unackedMsgsBufSize;

    /** Socket write timeout. */
    private long sockWriteTimeout = DFLT_SOCK_WRITE_TIMEOUT;

    /** Shared memory accept worker. */
    private ShmemAcceptWorker shmemAcceptWorker;

    /** Idle client worker. */
    private IdleClientWorker idleClientWorker;

    /** Flush client worker. */
    private ClientFlushWorker clientFlushWorker;

    /** Socket timeout worker. */
    private SocketTimeoutWorker sockTimeoutWorker;

    /** Recovery worker. */
    private RecoveryWorker recoveryWorker;

    /** Shared memory workers. */
    private final Collection<ShmemWorker> shmemWorkers = new ConcurrentLinkedDeque8<>();

    /** Clients. */
    private final ConcurrentMap<UUID, GridCommunicationClient> clients = GridConcurrentFactory.newMap();

    /** SPI listener. */
    private volatile CommunicationListener<GridTcpCommunicationMessageAdapter> lsnr;

    /** Bound port. */
    private int boundTcpPort = -1;

    /** Bound port for shared memory server. */
    private int boundTcpShmemPort = -1;

    /** Count of selectors to use in TCP server. */
    private int selectorsCnt = DFLT_SELECTORS_CNT;

    /** Address resolver. */
    private IgniteAddressResolver addrRslvr;

    /** Local node ID message. */
    private NodeIdMessage nodeIdMsg;

    /** Received messages count. */
    private final LongAdder rcvdMsgsCnt = new LongAdder();

    /** Sent messages count.*/
    private final LongAdder sentMsgsCnt = new LongAdder();

    /** Received bytes count. */
    private final LongAdder rcvdBytesCnt = new LongAdder();

    /** Sent bytes count.*/
    private final LongAdder sentBytesCnt = new LongAdder();

    /** Context initialization latch. */
    private final CountDownLatch ctxInitLatch = new CountDownLatch(1);

    /** Stopping flag. */
    private volatile boolean stopping;

    /** metrics listener. */
    private final GridNioMetricsListener metricsLsnr = new GridNioMetricsListener() {
        @Override public void onBytesSent(int bytesCnt) {
            sentBytesCnt.add(bytesCnt);
        }

        @Override public void onBytesReceived(int bytesCnt) {
            rcvdBytesCnt.add(bytesCnt);
        }
    };

    /** Client connect futures. */
    private final ConcurrentMap<UUID, GridFutureAdapterEx<GridCommunicationClient>> clientFuts =
        GridConcurrentFactory.newMap();

    /** */
    private final ConcurrentMap<ClientKey, GridNioRecoveryDescriptor> recoveryDescs = GridConcurrentFactory.newMap();

    /** Discovery listener. */
    private final GridLocalEventListener discoLsnr = new GridLocalEventListener() {
        @Override public void onEvent(IgniteEvent evt) {
            assert evt instanceof IgniteDiscoveryEvent;
            assert evt.type() == EVT_NODE_LEFT || evt.type() == EVT_NODE_FAILED;

            onNodeLeft(((IgniteDiscoveryEvent)evt).eventNode().id());
        }
    };

    /** Message reader. */
    private final GridNioMessageReader msgReader = new GridNioMessageReader() {
        /** */
        private GridTcpMessageFactory msgFactory;

        @Override public boolean read(@Nullable UUID nodeId, GridTcpCommunicationMessageAdapter msg, ByteBuffer buf) {
            assert msg != null;
            assert buf != null;

            msg.messageReader(this, nodeId);

            boolean finished = msg.readFrom(buf);

            if (finished && nodeId != null)
                finished = getSpiContext().readDelta(nodeId, msg.getClass(), buf);

            return finished;
        }

        @Nullable @Override public GridTcpMessageFactory messageFactory() {
            if (msgFactory == null)
                msgFactory = getSpiContext().messageFactory();

            return msgFactory;
        }
    };

    /** Message writer. */
    private final GridNioMessageWriter msgWriter = new GridNioMessageWriter() {
        @Override public boolean write(@Nullable UUID nodeId, GridTcpCommunicationMessageAdapter msg, ByteBuffer buf) {
            assert msg != null;
            assert buf != null;

            msg.messageWriter(this, nodeId);

            boolean finished = msg.writeTo(buf);

            if (finished && nodeId != null)
                finished = getSpiContext().writeDelta(nodeId, msg, buf);

            return finished;
        }

        @Override public int writeFully(@Nullable UUID nodeId, GridTcpCommunicationMessageAdapter msg, OutputStream out,
            ByteBuffer buf) throws IOException {
            assert msg != null;
            assert out != null;
            assert buf != null;
            assert buf.hasArray();

            msg.messageWriter(this, nodeId);

            boolean finished = false;
            int cnt = 0;

            while (!finished) {
                finished = msg.writeTo(buf);

                out.write(buf.array(), 0, buf.position());

                cnt += buf.position();

                buf.clear();
            }

            if (nodeId != null) {
                while (!finished) {
                    finished = getSpiContext().writeDelta(nodeId, msg.getClass(), buf);

                    out.write(buf.array(), 0, buf.position());

                    cnt += buf.position();

                    buf.clear();
                }
            }

            return cnt;
        }
    };

    /**
     * Sets address resolver.
     *
     * @param addrRslvr Address resolver.
     */
    @IgniteSpiConfiguration(optional = true)
    @IgniteAddressResolverResource
    public void setAddressResolver(IgniteAddressResolver addrRslvr) {
        // Injection should not override value already set by Spring or user.
        if (this.addrRslvr == null)
            this.addrRslvr = addrRslvr;
    }

    /**
     * Gets address resolver.
     *
     * @return Address resolver.
     */
    public IgniteAddressResolver getAddressResolver() {
        return addrRslvr;
    }

    /**
     * Sets local host address for socket binding. Note that one node could have
     * additional addresses beside the loopback one. This configuration
     * parameter is optional.
     *
     * @param locAddr IP address. Default value is any available local
     *      IP address.
     */
    @IgniteSpiConfiguration(optional = true)
    @IgniteLocalHostResource
    public void setLocalAddress(String locAddr) {
        // Injection should not override value already set by Spring or user.
        if (this.locAddr == null)
            this.locAddr = locAddr;
    }

    /** {@inheritDoc} */
    @Override public String getLocalAddress() {
        return locAddr;
    }

    /**
     * Sets local port for socket binding.
     * <p>
     * If not provided, default value is {@link #DFLT_PORT}.
     *
     * @param locPort Port number.
     */
    @IgniteSpiConfiguration(optional = true)
    public void setLocalPort(int locPort) {
        this.locPort = locPort;
    }

    /** {@inheritDoc} */
    @Override public int getLocalPort() {
        return locPort;
    }

    /**
     * Sets local port range for local host ports (value must greater than or equal to <tt>0</tt>).
     * If provided local port (see {@link #setLocalPort(int)}} is occupied,
     * implementation will try to increment the port number for as long as it is less than
     * initial value plus this range.
     * <p>
     * If port range value is <tt>0</tt>, then implementation will try bind only to the port provided by
     * {@link #setLocalPort(int)} method and fail if binding to this port did not succeed.
     * <p>
     * Local port range is very useful during development when more than one grid nodes need to run
     * on the same physical machine.
     * <p>
     * If not provided, default value is {@link #DFLT_PORT_RANGE}.
     *
     * @param locPortRange New local port range.
     */
    @IgniteSpiConfiguration(optional = true)
    public void setLocalPortRange(int locPortRange) {
        this.locPortRange = locPortRange;
    }

    /** {@inheritDoc} */
    @Override public int getLocalPortRange() {
        return locPortRange;
    }

    /**
     * Sets local port to accept shared memory connections.
     * <p>
     * If set to {@code -1} shared memory communication will be disabled.
     * <p>
     * If not provided, default value is {@link #DFLT_SHMEM_PORT}.
     *
     * @param shmemPort Port number.
     */
    @IgniteSpiConfiguration(optional = true)
    public void setSharedMemoryPort(int shmemPort) {
        this.shmemPort = shmemPort;
    }

    /** {@inheritDoc} */
    @Override public int getSharedMemoryPort() {
        return shmemPort;
    }

    /**
     * Sets maximum idle connection timeout upon which a connection
     * to client will be closed.
     * <p>
     * If not provided, default value is {@link #DFLT_IDLE_CONN_TIMEOUT}.
     *
     * @param idleConnTimeout Maximum idle connection time.
     */
    @IgniteSpiConfiguration(optional = true)
    public void setIdleConnectionTimeout(long idleConnTimeout) {
        this.idleConnTimeout = idleConnTimeout;
    }

    /** {@inheritDoc} */
    @Override public long getIdleConnectionTimeout() {
        return idleConnTimeout;
    }

    /** {@inheritDoc} */
    @Override public long getSocketWriteTimeout() {
        return sockWriteTimeout;
    }

    /**
     * Sets socket write timeout for TCP connection. If message can not be written to
     * socket within this time then connection is closed and reconnect is attempted.
     * <p>
     * Default to {@link #DFLT_SOCK_WRITE_TIMEOUT}.
     *
     * @param sockWriteTimeout Socket write timeout for TCP connection.
     */
    @IgniteSpiConfiguration(optional = true)
    public void setSocketWriteTimeout(long sockWriteTimeout) {
        this.sockWriteTimeout = sockWriteTimeout;
    }

    /** {@inheritDoc} */
    @Override public int getAckSendThreshold() {
        return ackSndThreshold;
    }

    /**
     * Sets number of received messages per connection to node after which acknowledgment message is sent.
     * <p>
     * Default to {@link #DFLT_ACK_SND_THRESHOLD}.
     *
     * @param ackSndThreshold Number of received messages after which acknowledgment is sent.
     */
    @IgniteSpiConfiguration(optional = true)
    public void setAckSendThreshold(int ackSndThreshold) {
        this.ackSndThreshold = ackSndThreshold;
    }

    /** {@inheritDoc} */
    @Override public int getUnacknowledgedMessagesBufferSize() {
        return unackedMsgsBufSize;
    }

    /**
     * Sets maximum number of stored unacknowledged messages per connection to node.
     * If number of unacknowledged messages exceeds this number then connection to node is
     * closed and reconnect is attempted.
     *
     * @param unackedMsgsBufSize Maximum number of unacknowledged messages.
     */
    @IgniteSpiConfiguration(optional = true)
    public void setUnacknowledgedMessagesBufferSize(int unackedMsgsBufSize) {
        this.unackedMsgsBufSize = unackedMsgsBufSize;
    }

    /**
     * Sets connection buffer size. If set to {@code 0} connection buffer is disabled.
     * <p>
     * If not provided, default value is {@link #DFLT_CONN_BUF_SIZE}.
     *
     * @param connBufSize Connection buffer size.
     * @see #setConnectionBufferFlushFrequency(long)
     */
    @IgniteSpiConfiguration(optional = true)
    public void setConnectionBufferSize(int connBufSize) {
        this.connBufSize = connBufSize;
    }

    /** {@inheritDoc} */
    @Override public int getConnectionBufferSize() {
        return connBufSize;
    }

    /** {@inheritDoc} */
    @IgniteSpiConfiguration(optional = true)
    @Override public void setConnectionBufferFlushFrequency(long connBufFlushFreq) {
        this.connBufFlushFreq = connBufFlushFreq;
    }

    /** {@inheritDoc} */
    @Override public long getConnectionBufferFlushFrequency() {
        return connBufFlushFreq;
    }

    /**
     * Sets connect timeout used when establishing connection
     * with remote nodes.
     * <p>
     * {@code 0} is interpreted as infinite timeout.
     * <p>
     * If not provided, default value is {@link #DFLT_CONN_TIMEOUT}.
     *
     * @param connTimeout Connect timeout.
     */
    @IgniteSpiConfiguration(optional = true)
    public void setConnectTimeout(long connTimeout) {
        this.connTimeout = connTimeout;
    }

    /** {@inheritDoc} */
    @Override public long getConnectTimeout() {
        return connTimeout;
    }

    /**
     * Sets maximum connect timeout. If handshake is not established within connect timeout,
     * then SPI tries to repeat handshake procedure with increased connect timeout.
     * Connect timeout can grow till maximum timeout value,
     * if maximum timeout value is reached then the handshake is considered as failed.
     * <p>
     * {@code 0} is interpreted as infinite timeout.
     * <p>
     * If not provided, default value is {@link #DFLT_MAX_CONN_TIMEOUT}.
     *
     * @param maxConnTimeout Maximum connect timeout.
     */
    @IgniteSpiConfiguration(optional = true)
    public void setMaxConnectTimeout(long maxConnTimeout) {
        this.maxConnTimeout = maxConnTimeout;
    }

    /** {@inheritDoc} */
    @Override public long getMaxConnectTimeout() {
        return maxConnTimeout;
    }

    /**
     * Sets maximum number of reconnect attempts used when establishing connection
     * with remote nodes.
     * <p>
     * If not provided, default value is {@link #DFLT_RECONNECT_CNT}.
     *
     * @param reconCnt Maximum number of reconnection attempts.
     */
    @IgniteSpiConfiguration(optional = true)
    public void setReconnectCount(int reconCnt) {
        this.reconCnt = reconCnt;
    }

    /** {@inheritDoc} */
    @Override public int getReconnectCount() {
        return reconCnt;
    }

    /**
     * Sets flag to allocate direct or heap buffer in SPI.
     * If value is {@code true}, then SPI will use {@link ByteBuffer#allocateDirect(int)} call.
     * Otherwise, SPI will use {@link ByteBuffer#allocate(int)} call.
     * <p>
     * If not provided, default value is {@code true}.
     *
     * @param directBuf Flag indicates to allocate direct or heap buffer in SPI.
     */
    @IgniteSpiConfiguration(optional = true)
    public void setDirectBuffer(boolean directBuf) {
        this.directBuf = directBuf;
    }

    /** {@inheritDoc} */
    @Override public boolean isDirectBuffer() {
        return directBuf;
    }

    /** {@inheritDoc} */
    @Override public boolean isDirectSendBuffer() {
        return directSndBuf;
    }

    /**
     * Sets whether to use direct buffer for sending.
     * <p>
     * If not provided default is {@code false}.
     *
     * @param directSndBuf {@code True} to use direct buffers for send.
     */
    @IgniteSpiConfiguration(optional = true)
    public void setDirectSendBuffer(boolean directSndBuf) {
        this.directSndBuf = directSndBuf;
    }

    /**
     * Sets the count of selectors te be used in TCP server.
     * <p/>
     * If not provided, default value is {@link #DFLT_SELECTORS_CNT}.
     *
     * @param selectorsCnt Selectors count.
     */
    @IgniteSpiConfiguration(optional = true)
    public void setSelectorsCount(int selectorsCnt) {
        this.selectorsCnt = selectorsCnt;
    }

    /** {@inheritDoc} */
    @Override public int getSelectorsCount() {
        return selectorsCnt;
    }

    /**
     * Sets value for {@code TCP_NODELAY} socket option. Each
     * socket will be opened using provided value.
     * <p>
     * Setting this option to {@code true} disables Nagle's algorithm
     * for socket decreasing latency and delivery time for small messages.
     * <p>
     * For systems that work under heavy network load it is advisable to
     * set this value to {@code false}.
     * <p>
     * If not provided, default value is {@link #DFLT_TCP_NODELAY}.
     *
     * @param tcpNoDelay {@code True} to disable TCP delay.
     */
    @IgniteSpiConfiguration(optional = true)
    public void setTcpNoDelay(boolean tcpNoDelay) {
        this.tcpNoDelay = tcpNoDelay;
    }

    /** {@inheritDoc} */
    @Override public boolean isTcpNoDelay() {
        return tcpNoDelay;
    }

    /**
     * Sets receive buffer size for sockets created or accepted by this SPI.
     * <p>
     * If not provided, default is {@link #DFLT_SOCK_BUF_SIZE}.
     *
     * @param sockRcvBuf Socket receive buffer size.
     */
    @IgniteSpiConfiguration(optional = true)
    public void setSocketReceiveBuffer(int sockRcvBuf) {
        this.sockRcvBuf = sockRcvBuf;
    }

    /** {@inheritDoc} */
    @Override public int getSocketReceiveBuffer() {
        return sockRcvBuf;
    }

    /**
     * Sets send buffer size for sockets created or accepted by this SPI.
     * <p>
     * If not provided, default is {@link #DFLT_SOCK_BUF_SIZE}.
     *
     * @param sockSndBuf Socket send buffer size.
     */
    @IgniteSpiConfiguration(optional = true)
    public void setSocketSendBuffer(int sockSndBuf) {
        this.sockSndBuf = sockSndBuf;
    }

    /** {@inheritDoc} */
    @Override public int getSocketSendBuffer() {
        return sockSndBuf;
    }

    /**
     * Sets message queue limit for incoming and outgoing messages.
     * <p>
     * When set to positive number send queue is limited to the configured value.
     * {@code 0} disables the size limitations.
     * <p>
     * If not provided, default is {@link #DFLT_MSG_QUEUE_LIMIT}.
     *
     * @param msgQueueLimit Send queue size limit.
     */
    @IgniteSpiConfiguration(optional = true)
    public void setMessageQueueLimit(int msgQueueLimit) {
        this.msgQueueLimit = msgQueueLimit;
    }

    /** {@inheritDoc} */
    @Override public int getMessageQueueLimit() {
        return msgQueueLimit;
    }

    /**
     * Sets the minimum number of messages for this SPI, that are buffered
     * prior to sending.
     * <p>
     * Defaults to either {@code 512} or {@link IgniteSystemProperties#GG_MIN_BUFFERED_COMMUNICATION_MSG_CNT}
     * system property (if specified).
     *
     * @param minBufferedMsgCnt Minimum buffered message count.
     */
    @IgniteSpiConfiguration(optional = true)
    public void setMinimumBufferedMessageCount(int minBufferedMsgCnt) {
        this.minBufferedMsgCnt = minBufferedMsgCnt;
    }

    /** {@inheritDoc} */
    @Override public int getMinimumBufferedMessageCount() {
        return minBufferedMsgCnt;
    }

    /**
     * Sets the buffer size ratio for this SPI. As messages are sent,
     * the buffer size is adjusted using this ratio.
     * <p>
     * Defaults to either {@code 0.8} or {@link IgniteSystemProperties#GG_COMMUNICATION_BUF_RESIZE_RATIO}
     * system property (if specified).
     *
     * @param bufSizeRatio Buffer size ratio.
     */
    @IgniteSpiConfiguration(optional = true)
    public void setBufferSizeRatio(double bufSizeRatio) {
        this.bufSizeRatio = bufSizeRatio;
    }

    /** {@inheritDoc} */
    @Override public double getBufferSizeRatio() {
        return bufSizeRatio;
    }

    /** {@inheritDoc} */
    @Override public void setListener(CommunicationListener<GridTcpCommunicationMessageAdapter> lsnr) {
        this.lsnr = lsnr;
    }

    /**
     * @return Listener.
     */
    public CommunicationListener getListener() {
        return lsnr;
    }

    /** {@inheritDoc} */
    @Override public int getSentMessagesCount() {
        return sentMsgsCnt.intValue();
    }

    /** {@inheritDoc} */
    @Override public long getSentBytesCount() {
        return sentBytesCnt.longValue();
    }

    /** {@inheritDoc} */
    @Override public int getReceivedMessagesCount() {
        return rcvdMsgsCnt.intValue();
    }

    /** {@inheritDoc} */
    @Override public long getReceivedBytesCount() {
        return rcvdBytesCnt.longValue();
    }

    /** {@inheritDoc} */
    @Override public int getOutboundMessagesQueueSize() {
        return nioSrvr.outboundMessagesQueueSize();
    }

    /** {@inheritDoc} */
    @Override public void resetMetrics() {
        // Can't use 'reset' method because it is not thread-safe
        // according to javadoc.
        sentMsgsCnt.add(-sentMsgsCnt.sum());
        rcvdMsgsCnt.add(-rcvdMsgsCnt.sum());
        sentBytesCnt.add(-sentBytesCnt.sum());
        rcvdBytesCnt.add(-rcvdBytesCnt.sum());
    }

    /** {@inheritDoc} */
    @Override public Map<String, Object> getNodeAttributes() throws IgniteSpiException {
        nodeIdMsg = new NodeIdMessage(locNodeId);

        assertParameter(locPort > 1023, "locPort > 1023");
        assertParameter(locPort <= 0xffff, "locPort < 0xffff");
        assertParameter(locPortRange >= 0, "locPortRange >= 0");
        assertParameter(idleConnTimeout > 0, "idleConnTimeout > 0");
        assertParameter(connBufFlushFreq > 0, "connBufFlushFreq > 0");
        assertParameter(connBufSize >= 0, "connBufSize >= 0");
        assertParameter(sockRcvBuf >= 0, "sockRcvBuf >= 0");
        assertParameter(sockSndBuf >= 0, "sockSndBuf >= 0");
        assertParameter(msgQueueLimit >= 0, "msgQueueLimit >= 0");
        assertParameter(shmemPort > 0 || shmemPort == -1, "shmemPort > 0 || shmemPort == -1");
        assertParameter(reconCnt > 0, "reconnectCnt > 0");
        assertParameter(selectorsCnt > 0, "selectorsCnt > 0");
        assertParameter(minBufferedMsgCnt >= 0, "minBufferedMsgCnt >= 0");
        assertParameter(bufSizeRatio > 0 && bufSizeRatio < 1, "bufSizeRatio > 0 && bufSizeRatio < 1");
        assertParameter(connTimeout >= 0, "connTimeout >= 0");
        assertParameter(maxConnTimeout >= connTimeout, "maxConnTimeout >= connTimeout");
        assertParameter(sockWriteTimeout >= 0, "sockWriteTimeout >= 0");
        assertParameter(ackSndThreshold > 0, "ackSndThreshold > 0");
        assertParameter(unackedMsgsBufSize >= 0, "unackedMsgsBufSize >= 0");

        if (unackedMsgsBufSize > 0) {
            assertParameter(unackedMsgsBufSize >= msgQueueLimit * 5,
                "Specified 'unackedMsgsBufSize' is too low, it should be at least 'msgQueueLimit * 5'.");

            assertParameter(unackedMsgsBufSize >= ackSndThreshold * 5,
                "Specified 'unackedMsgsBufSize' is too low, it should be at least 'ackSndThreshold * 5'.");
        }

        try {
            locHost = U.resolveLocalHost(locAddr);
        }
        catch (IOException e) {
            throw new IgniteSpiException("Failed to initialize local address: " + locAddr, e);
        }

        try {
            shmemSrv = resetShmemServer();
        }
        catch (IgniteCheckedException e) {
            U.warn(log, "Failed to start shared memory communication server.", e);
        }

        try {
            // This method potentially resets local port to the value
            // local node was bound to.
            nioSrvr = resetNioServer();
        }
        catch (IgniteCheckedException e) {
            throw new IgniteSpiException("Failed to initialize TCP server: " + locHost, e);
        }

        // Set local node attributes.
        try {
            IgniteBiTuple<Collection<String>, Collection<String>> addrs = U.resolveLocalAddresses(locHost);

            Collection<InetSocketAddress> extAddrs = addrRslvr == null ? null :
                U.resolveAddresses(addrRslvr, F.flat(Arrays.asList(addrs.get1(), addrs.get2())), boundTcpPort);

            return F.asMap(
                createSpiAttributeName(ATTR_ADDRS), addrs.get1(),
                createSpiAttributeName(ATTR_HOST_NAMES), addrs.get2(),
                createSpiAttributeName(ATTR_PORT), boundTcpPort,
                createSpiAttributeName(ATTR_SHMEM_PORT), boundTcpShmemPort >= 0 ? boundTcpShmemPort : null,
                createSpiAttributeName(ATTR_EXT_ADDRS), extAddrs);
        }
        catch (IOException | IgniteCheckedException e) {
            throw new IgniteSpiException("Failed to resolve local host to addresses: " + locHost, e);
        }
    }

    /** {@inheritDoc} */
    @Override public void spiStart(String gridName) throws IgniteSpiException {
        assert locHost != null;

        // Start SPI start stopwatch.
        startStopwatch();

        // Ack parameters.
        if (log.isDebugEnabled()) {
            log.debug(configInfo("locAddr", locAddr));
            log.debug(configInfo("locPort", locPort));
            log.debug(configInfo("locPortRange", locPortRange));
            log.debug(configInfo("idleConnTimeout", idleConnTimeout));
            log.debug(configInfo("directBuf", directBuf));
            log.debug(configInfo("directSendBuf", directSndBuf));
            log.debug(configInfo("connBufSize", connBufSize));
            log.debug(configInfo("connBufFlushFreq", connBufFlushFreq));
            log.debug(configInfo("selectorsCnt", selectorsCnt));
            log.debug(configInfo("tcpNoDelay", tcpNoDelay));
            log.debug(configInfo("sockSndBuf", sockSndBuf));
            log.debug(configInfo("sockRcvBuf", sockRcvBuf));
            log.debug(configInfo("shmemPort", shmemPort));
            log.debug(configInfo("msgQueueLimit", msgQueueLimit));
            log.debug(configInfo("minBufferedMsgCnt", minBufferedMsgCnt));
            log.debug(configInfo("bufSizeRatio", bufSizeRatio));
            log.debug(configInfo("connTimeout", connTimeout));
            log.debug(configInfo("maxConnTimeout", maxConnTimeout));
            log.debug(configInfo("reconCnt", reconCnt));
            log.debug(configInfo("sockWriteTimeout", sockWriteTimeout));
            log.debug(configInfo("ackSndThreshold", ackSndThreshold));
            log.debug(configInfo("unackedMsgsBufSize", unackedMsgsBufSize));
        }

        if (connBufSize > 8192)
            U.warn(log, "Specified communication IO buffer size is larger than recommended (ignore if done " +
                "intentionally) [specified=" + connBufSize + ", recommended=8192]",
                "Specified communication IO buffer size is larger than recommended (ignore if done intentionally).");

        if (!tcpNoDelay)
            U.quietAndWarn(log, "'TCP_NO_DELAY' for communication is off, which should be used with caution " +
                "since may produce significant delays with some scenarios.");

        registerMBean(gridName, this, TcpCommunicationSpiMBean.class);

        if (shmemSrv != null) {
            shmemAcceptWorker = new ShmemAcceptWorker(shmemSrv);

            new IgniteThread(shmemAcceptWorker).start();
        }

        nioSrvr.start();

        idleClientWorker = new IdleClientWorker();

        idleClientWorker.start();

        recoveryWorker = new RecoveryWorker();

        recoveryWorker.start();

        if (connBufSize > 0) {
            clientFlushWorker = new ClientFlushWorker();

            clientFlushWorker.start();
        }

        sockTimeoutWorker = new SocketTimeoutWorker();

        sockTimeoutWorker.start();

        // Ack start.
        if (log.isDebugEnabled())
            log.debug(startInfo());
    }

    /** {@inheritDoc} }*/
    @Override public void onContextInitialized0(IgniteSpiContext spiCtx) throws IgniteSpiException {
        spiCtx.registerPort(boundTcpPort, IgnitePortProtocol.TCP);

        // SPI can start without shmem port.
        if (boundTcpShmemPort > 0)
            spiCtx.registerPort(boundTcpShmemPort, IgnitePortProtocol.TCP);

        spiCtx.addLocalEventListener(discoLsnr, EVT_NODE_LEFT, EVT_NODE_FAILED);

        ctxInitLatch.countDown();
    }

    /** {@inheritDoc} */
    @Override public IgniteSpiContext getSpiContext() {
        if (ctxInitLatch.getCount() > 0) {
            if (log.isDebugEnabled())
                log.debug("Waiting for context initialization.");

            try {
                U.await(ctxInitLatch);

                if (log.isDebugEnabled())
                    log.debug("Context has been initialized.");
            }
            catch (GridInterruptedException e) {
                U.warn(log, "Thread has been interrupted while waiting for SPI context initialization.", e);
            }
        }

        return super.getSpiContext();
    }

    /**
     * Recreates tpcSrvr socket instance.
     *
     * @return Server instance.
     * @throws IgniteCheckedException Thrown if it's not possible to create server.
     */
    private GridNioServer<GridTcpCommunicationMessageAdapter> resetNioServer() throws IgniteCheckedException {
        if (boundTcpPort >= 0)
            throw new IgniteCheckedException("Tcp NIO server was already created on port " + boundTcpPort);

        IgniteCheckedException lastEx = null;

        // If configured TCP port is busy, find first available in range.
        for (int port = locPort; port < locPort + locPortRange; port++) {
            try {
                GridNioServer<GridTcpCommunicationMessageAdapter> srvr =
                    GridNioServer.<GridTcpCommunicationMessageAdapter>builder()
                        .address(locHost)
                        .port(port)
                        .listener(srvLsnr)
                        .logger(log)
                        .selectorCount(selectorsCnt)
                        .gridName(gridName)
                        .tcpNoDelay(tcpNoDelay)
                        .directBuffer(directBuf)
                        .byteOrder(ByteOrder.nativeOrder())
                        .socketSendBufferSize(sockSndBuf)
                        .socketReceiveBufferSize(sockRcvBuf)
                        .sendQueueLimit(msgQueueLimit)
                        .directMode(true)
                        .metricsListener(metricsLsnr)
                        .messageWriter(msgWriter)
                        .writeTimeout(sockWriteTimeout)
                        .filters(new GridNioCodecFilter(new GridDirectParser(msgReader, this), log, true),
                            new GridConnectionBytesVerifyFilter(log))
                        .build();

                boundTcpPort = port;

                // Ack Port the TCP server was bound to.
                if (log.isInfoEnabled())
                    log.info("Successfully bound to TCP port [port=" + boundTcpPort +
                        ", locHost=" + locHost + ']');

                srvr.idleTimeout(idleConnTimeout);

                return srvr;
            }
            catch (IgniteCheckedException e) {
                lastEx = e;

                if (log.isDebugEnabled())
                    log.debug("Failed to bind to local port (will try next port within range) [port=" + port +
                        ", locHost=" + locHost + ']');
            }
        }

        // If free port wasn't found.
        throw new IgniteCheckedException("Failed to bind to any port within range [startPort=" + locPort +
            ", portRange=" + locPortRange + ", locHost=" + locHost + ']', lastEx);
    }

    /**
     * Creates new shared memory communication server.
     * @return Server.
     * @throws IgniteCheckedException If failed.
     */
    @Nullable private GridIpcSharedMemoryServerEndpoint resetShmemServer() throws IgniteCheckedException {
        if (boundTcpShmemPort >= 0)
            throw new IgniteCheckedException("Shared memory server was already created on port " + boundTcpShmemPort);

        if (shmemPort == -1 || U.isWindows())
            return null;

        IgniteCheckedException lastEx = null;

        // If configured TCP port is busy, find first available in range.
        for (int port = shmemPort; port < shmemPort + locPortRange; port++) {
            try {
                GridIpcSharedMemoryServerEndpoint srv = new GridIpcSharedMemoryServerEndpoint(log, locNodeId, gridName);

                srv.setPort(port);

                srv.omitOutOfResourcesWarning(true);

                srv.start();

                boundTcpShmemPort = port;

                // Ack Port the TCP server was bound to.
                if (log.isInfoEnabled())
                    log.info("Successfully bound shared memory communication to TCP port [port=" + boundTcpShmemPort +
                        ", locHost=" + locHost + ']');

                return srv;
            }
            catch (IgniteCheckedException e) {
                lastEx = e;

                if (log.isDebugEnabled())
                    log.debug("Failed to bind to local port (will try next port within range) [port=" + port +
                        ", locHost=" + locHost + ']');
            }
        }

        // If free port wasn't found.
        throw new IgniteCheckedException("Failed to bind shared memory communication to any port within range [startPort=" +
            locPort + ", portRange=" + locPortRange + ", locHost=" + locHost + ']', lastEx);
    }

    /** {@inheritDoc} */
    @Override public void spiStop() throws IgniteSpiException {
        assert stopping;

        unregisterMBean();

        // Stop TCP server.
        if (nioSrvr != null)
            nioSrvr.stop();

        U.cancel(shmemAcceptWorker);
        U.join(shmemAcceptWorker, log);

        U.interrupt(idleClientWorker);
        U.interrupt(clientFlushWorker);
        U.interrupt(sockTimeoutWorker);
        U.interrupt(recoveryWorker);

        U.join(idleClientWorker, log);
        U.join(clientFlushWorker, log);
        U.join(sockTimeoutWorker, log);
        U.join(recoveryWorker, log);

        U.cancel(shmemWorkers);
        U.join(shmemWorkers, log);

        shmemWorkers.clear();

        // Force closing on stop (safety).
        for (GridCommunicationClient client : clients.values())
            client.forceClose();

        // Clear resources.
        nioSrvr = null;
        idleClientWorker = null;

        boundTcpPort = -1;

        // Ack stop.
        if (log.isDebugEnabled())
            log.debug(stopInfo());
    }

    /** {@inheritDoc} */
    @Override protected void onContextDestroyed0() {
        stopping = true;

        if (ctxInitLatch.getCount() > 0)
            // Safety.
            ctxInitLatch.countDown();

        // Force closing.
        for (GridCommunicationClient client : clients.values())
            client.forceClose();

        getSpiContext().deregisterPorts();

        getSpiContext().removeLocalEventListener(discoLsnr);
    }

    /**
     * @param nodeId Left node ID.
     */
    void onNodeLeft(UUID nodeId) {
        assert nodeId != null;

        GridCommunicationClient client = clients.get(nodeId);

        if (client != null) {
            if (log.isDebugEnabled())
                log.debug("Forcing NIO client close since node has left [nodeId=" + nodeId +
                    ", client=" + client + ']');

            client.forceClose();

            clients.remove(nodeId, client);
        }
    }

    /** {@inheritDoc} */
    @Override protected void checkConfigurationConsistency0(IgniteSpiContext spiCtx, ClusterNode node, boolean starting)
        throws IgniteSpiException {
        // These attributes are set on node startup in any case, so we MUST receive them.
        checkAttributePresence(node, createSpiAttributeName(ATTR_ADDRS));
        checkAttributePresence(node, createSpiAttributeName(ATTR_HOST_NAMES));
        checkAttributePresence(node, createSpiAttributeName(ATTR_PORT));
    }

    /**
     * Checks that node has specified attribute and prints warning if it does not.
     *
     * @param node Node to check.
     * @param attrName Name of the attribute.
     */
    private void checkAttributePresence(ClusterNode node, String attrName) {
        if (node.attribute(attrName) == null)
            U.warn(log, "Remote node has inconsistent configuration (required attribute was not found) " +
                "[attrName=" + attrName + ", nodeId=" + node.id() +
                "spiCls=" + U.getSimpleName(TcpCommunicationSpi.class) + ']');
    }

    /** {@inheritDoc} */
    @Override public void sendMessage(ClusterNode node, GridTcpCommunicationMessageAdapter msg) throws IgniteSpiException {
        assert node != null;
        assert msg != null;

        if (log.isTraceEnabled())
            log.trace("Sending message to node [node=" + node + ", msg=" + msg + ']');

        if (node.id().equals(locNodeId))
            notifyListener(locNodeId, msg, NOOP);
        else {
            GridCommunicationClient client = null;

            try {
                boolean retry;

                do {
                    client = reserveClient(node);

                    UUID nodeId = null;

                    if (!client.async() && !getSpiContext().localNode().version().equals(node.version()))
                        nodeId = node.id();

                    retry = client.sendMessage(nodeId, msg);

                    client.release();

                    client = null;

                    if (!retry)
                        sentMsgsCnt.increment();
                    else {
                        ClusterNode node0 = getSpiContext().node(node.id());

                        if (node0 == null)
                            throw new GridException("Failed to send message to remote node " +
                                "(node has left the grid): " + node.id());
                    }
                }
                while (retry);
            }
            catch (IgniteCheckedException e) {
                throw new IgniteSpiException("Failed to send message to remote node: " + node, e);
            }
            finally {
                if (client != null && clients.remove(node.id(), client))
                    client.forceClose();
            }
        }
    }

    /**
     * Returns existing or just created client to node.
     *
     * @param node Node to which client should be open.
     * @return The existing or just created client.
     * @throws IgniteCheckedException Thrown if any exception occurs.
     */
    private GridCommunicationClient reserveClient(ClusterNode node) throws IgniteCheckedException {
        assert node != null;

        UUID nodeId = node.id();

        while (true) {
            GridCommunicationClient client = clients.get(nodeId);

            if (client == null) {
                if (stopping)
                    throw new IgniteSpiException("Grid is stopping.");

                // Do not allow concurrent connects.
                GridFutureAdapterEx<GridCommunicationClient> fut = new ConnectFuture();

                GridFutureAdapterEx<GridCommunicationClient> oldFut = clientFuts.putIfAbsent(nodeId, fut);

                if (oldFut == null) {
                    try {
                        GridCommunicationClient client0 = clients.get(nodeId);

                        if (client0 == null) {
                            client0 = createNioClient(node);

                            if (client0 != null) {
                                GridCommunicationClient old = clients.put(nodeId, client0);

                                assert old == null;
                            }
                            else
                                U.sleep(200);
                        }

                        fut.onDone(client0);
                    }
                    catch (Throwable e) {
                        fut.onDone(e);

                        if (e instanceof Error)
                            throw (Error)e;
                    }
                    finally {
                        clientFuts.remove(nodeId, fut);
                    }
                }
                else
                    fut = oldFut;

                client = fut.get();

                if (client == null)
                    continue;

                if (getSpiContext().node(nodeId) == null) {
                    if (clients.remove(nodeId, client))
                        client.forceClose();

                    throw new IgniteSpiException("Destination node is not in topology: " + node.id());
                }
            }

            if (client.reserve())
                return client;
            else
                // Client has just been closed by idle worker. Help it and try again.
                clients.remove(nodeId, client);
        }
    }

    /**
     * @param node Node to create client for.
     * @return Client.
     * @throws IgniteCheckedException If failed.
     */
    @Nullable protected GridCommunicationClient createNioClient(ClusterNode node) throws IgniteCheckedException {
        assert node != null;

        Integer shmemPort = node.attribute(createSpiAttributeName(ATTR_SHMEM_PORT));

        ClusterNode locNode = getSpiContext().localNode();

        if (locNode == null)
            throw new IgniteCheckedException("Failed to create NIO client (local node is stopping)");

        // If remote node has shared memory server enabled and has the same set of MACs
        // then we are likely to run on the same host and shared memory communication could be tried.
        if (shmemPort != null && U.sameMacs(locNode, node)) {
            try {
                return createShmemClient(node, shmemPort);
            }
            catch (IgniteCheckedException e) {
                if (e.hasCause(GridIpcOutOfSystemResourcesException.class))
                    // Has cause or is itself the GridIpcOutOfSystemResourcesException.
                    LT.warn(log, null, OUT_OF_RESOURCES_TCP_MSG);
                else if (getSpiContext().node(node.id()) != null)
                    LT.warn(log, null, e.getMessage());
                else if (log.isDebugEnabled())
                    log.debug("Failed to establish shared memory connection with local node (node has left): " +
                        node.id());
            }
        }

        return createTcpClient(node);
    }

    /**
     * @param node Node.
     * @param port Port.
     * @return Client.
     * @throws IgniteCheckedException If failed.
     */
    @Nullable protected GridCommunicationClient createShmemClient(ClusterNode node, Integer port) throws IgniteCheckedException {
        int attempt = 1;

        int connectAttempts = 1;

        long connTimeout0 = connTimeout;

        while (true) {
            GridCommunicationClient client;

            try {
                client = new GridShmemCommunicationClient(metricsLsnr, port, connTimeout, log, msgWriter);
            }
            catch (IgniteCheckedException e) {
                // Reconnect for the second time, if connection is not established.
                if (connectAttempts < 2 && X.hasCause(e, ConnectException.class)) {
                    connectAttempts++;

                    continue;
                }

                throw e;
            }

            try {
                safeHandshake(client, null, node.id(), connTimeout0);
            }
            catch (HandshakeTimeoutException e) {
                if (log.isDebugEnabled())
                    log.debug("Handshake timedout (will retry with increased timeout) [timeout=" + connTimeout0 +
                        ", err=" + e.getMessage() + ", client=" + client + ']');

                client.forceClose();

                if (attempt == reconCnt || connTimeout0 > maxConnTimeout) {
                    if (log.isDebugEnabled())
                        log.debug("Handshake timedout (will stop attempts to perform the handshake) " +
                            "[timeout=" + connTimeout0 + ", maxConnTimeout=" + maxConnTimeout +
                            ", attempt=" + attempt + ", reconCnt=" + reconCnt +
                            ", err=" + e.getMessage() + ", client=" + client + ']');

                    throw e;
                }
                else {
                    attempt++;

                    connTimeout0 *= 2;

                    continue;
                }
            }
            catch (IgniteCheckedException | RuntimeException | Error e) {
                if (log.isDebugEnabled())
                    log.debug(
                        "Caught exception (will close client) [err=" + e.getMessage() + ", client=" + client + ']');

                client.forceClose();

                throw e;
            }

            return client;
        }
    }

    /**
     * Establish TCP connection to remote node and returns client.
     *
     * @param node Remote node.
     * @return Client.
     * @throws IgniteCheckedException If failed.
     */
    protected GridCommunicationClient createTcpClient(ClusterNode node) throws IgniteCheckedException {
        Collection<String> rmtAddrs0 = node.attribute(createSpiAttributeName(ATTR_ADDRS));
        Collection<String> rmtHostNames0 = node.attribute(createSpiAttributeName(ATTR_HOST_NAMES));
        Integer boundPort = node.attribute(createSpiAttributeName(ATTR_PORT));
        Collection<InetSocketAddress> extAddrs = node.attribute(createSpiAttributeName(ATTR_EXT_ADDRS));

        boolean isRmtAddrsExist = (!F.isEmpty(rmtAddrs0) && boundPort != null);
        boolean isExtAddrsExist = !F.isEmpty(extAddrs);

        if (!isRmtAddrsExist && !isExtAddrsExist)
            throw new IgniteCheckedException("Failed to send message to the destination node. Node doesn't have any " +
                "TCP communication addresses or mapped external addresses. Check configuration and make sure " +
                "that you use the same communication SPI on all nodes. Remote node id: " + node.id());

        List<InetSocketAddress> addrs;

        // Try to connect first on bound addresses.
        if (isRmtAddrsExist) {
            addrs = new ArrayList<>(U.toSocketAddresses(rmtAddrs0, rmtHostNames0, boundPort));

            boolean sameHost = U.sameMacs(getSpiContext().localNode(), node);

            Collections.sort(addrs, U.inetAddressesComparator(sameHost));
        }
        else
            addrs = new ArrayList<>();

        // Then on mapped external addresses.
        if (isExtAddrsExist)
            addrs.addAll(extAddrs);

        boolean conn = false;
        GridCommunicationClient client = null;
        IgniteCheckedException errs = null;

        int connectAttempts = 1;

        for (InetSocketAddress addr : addrs) {
            long connTimeout0 = connTimeout;

            int attempt = 1;

            while (!conn) { // Reconnection on handshake timeout.
                try {
                    SocketChannel ch = SocketChannel.open();

                    ch.configureBlocking(true);

                    ch.socket().setTcpNoDelay(tcpNoDelay);
                    ch.socket().setKeepAlive(true);

                    if (sockRcvBuf > 0)
                        ch.socket().setReceiveBufferSize(sockRcvBuf);

                    if (sockSndBuf > 0)
                        ch.socket().setSendBufferSize(sockSndBuf);

                    GridNioRecoveryDescriptor recoveryDesc = recoveryDescriptor(node);

                    if (!recoveryDesc.reserve()) {
                        U.closeQuiet(ch);

                        return null;
                    }

                    long rcvCnt = -1;

                    try {
                        ch.socket().connect(addr, (int)connTimeout);

                        rcvCnt = safeHandshake(ch, recoveryDesc, node.id(), connTimeout0);

                        if (rcvCnt == -1)
                            return null;
                    }
                    finally {
                        if (recoveryDesc != null && rcvCnt == -1)
                            recoveryDesc.release();
                    }

                    UUID diffVerNodeId = null;

                    IgniteProductVersion locVer = getSpiContext().localNode().version();
                    IgniteProductVersion rmtVer = node.version();

                    if (!locVer.equals(rmtVer))
                        diffVerNodeId = node.id();

                    try {
                        Map<Integer, Object> meta = new HashMap<>();

                        meta.put(NODE_ID_META, node.id());
                        meta.put(GridNioServer.DIFF_VER_NODE_ID_META_KEY, diffVerNodeId);

                        if (recoveryDesc != null) {
                            recoveryDesc.onHandshake(rcvCnt);

                            meta.put(-1, recoveryDesc);
                        }

                        GridNioSession ses = nioSrvr.createSession(ch, meta).get();

                        client = new GridTcpNioCommunicationClient(ses, log);

                        conn = true;
                    }
                    finally {
                        if (!conn) {
                            if (recoveryDesc != null)
                                recoveryDesc.release();
                        }
                    }
                }
                catch (HandshakeTimeoutException e) {
                    if (client != null) {
                        client.forceClose();

                        client = null;
                    }

                    if (log.isDebugEnabled())
                        log.debug(
                            "Handshake timedout (will retry with increased timeout) [timeout=" + connTimeout0 +
                                ", addr=" + addr + ", err=" + e + ']');

                    if (attempt == reconCnt || connTimeout0 > maxConnTimeout) {
                        if (log.isDebugEnabled())
                            log.debug("Handshake timedout (will stop attempts to perform the handshake) " +
                                "[timeout=" + connTimeout0 + ", maxConnTimeout=" + maxConnTimeout +
                                ", attempt=" + attempt + ", reconCnt=" + reconCnt +
                                ", err=" + e.getMessage() + ", addr=" + addr + ']');

                        if (errs == null)
                            errs = new IgniteCheckedException("Failed to connect to node (is node still alive?). " +
                                "Make sure that each GridComputeTask and GridCacheTransaction has a timeout set " +
                                "in order to prevent parties from waiting forever in case of network issues " +
                                "[nodeId=" + node.id() + ", addrs=" + addrs + ']');

                        errs.addSuppressed(new IgniteCheckedException("Failed to connect to address: " + addr, e));

                        break;
                    }
                    else {
                        attempt++;

                        connTimeout0 *= 2;

                        // Continue loop.
                    }
                }
                catch (Exception e) {
                    if (client != null) {
                        client.forceClose();

                        client = null;
                    }

                    if (log.isDebugEnabled())
                        log.debug("Client creation failed [addr=" + addr + ", err=" + e + ']');

                    if (X.hasCause(e, SocketTimeoutException.class))
                        LT.warn(log, null, "Connect timed out (consider increasing 'connTimeout' " +
                            "configuration property) [addr=" + addr + ']');

                    if (errs == null)
                        errs = new IgniteCheckedException("Failed to connect to node (is node still alive?). " +
                            "Make sure that each GridComputeTask and GridCacheTransaction has a timeout set " +
                            "in order to prevent parties from waiting forever in case of network issues " +
                            "[nodeId=" + node.id() + ", addrs=" + addrs + ']');

                    errs.addSuppressed(new IgniteCheckedException("Failed to connect to address: " + addr, e));

                    // Reconnect for the second time, if connection is not established.
                    if (connectAttempts < 2 &&
                        (e instanceof ConnectException || X.hasCause(e, ConnectException.class))) {
                        connectAttempts++;

                        continue;
                    }

                    break;
                }
            }

            if (conn)
                break;
        }

        if (client == null) {
            assert errs != null;

            if (X.hasCause(errs, ConnectException.class))
                LT.warn(log, null, "Failed to connect to a remote node " +
                    "(make sure that destination node is alive and " +
                    "operating system firewall is disabled on local and remote hosts) " +
                    "[addrs=" + addrs + ']');

            throw errs;
        }

        if (log.isDebugEnabled())
            log.debug("Created client: " + client);

        return client;
    }

    /**
     * Performs handshake in timeout-safe way.
     *
     * @param client Client.
     * @param recovery Recovery descriptor if use recovery handshake, otherwise {@code null}.
     * @param rmtNodeId Remote node.
     * @param timeout Timeout for handshake.
<<<<<<< HEAD
     * @throws GridException If handshake failed or wasn't completed withing timeout.
     * @return Handshake response.
     */
    @SuppressWarnings("ThrowFromFinallyBlock")
    private <T> long safeHandshake(
        T client,
        @Nullable GridNioRecoveryDescriptor recovery,
        UUID rmtNodeId,
        long timeout
    ) throws GridException {
=======
     * @throws IgniteCheckedException If handshake failed or wasn't completed withing timeout.
     */
    @SuppressWarnings("ThrowFromFinallyBlock")
    private <T> void safeHandshake(T client, UUID rmtNodeId, long timeout) throws IgniteCheckedException {
>>>>>>> 52f2b400
        HandshakeTimeoutObject<T> obj = new HandshakeTimeoutObject<>(client, U.currentTimeMillis() + timeout);

        sockTimeoutWorker.addTimeoutObject(obj);

        long rcvCnt = 0;

        try {
            if (client instanceof GridCommunicationClient)
                ((GridCommunicationClient)client).doHandshake(new HandshakeClosure(rmtNodeId));
            else {
                SocketChannel ch = (SocketChannel)client;

                boolean success = false;

                try {
                    ByteBuffer buf = ByteBuffer.allocate(17);

                    for (int i = 0; i < 17; ) {
                        int read = ch.read(buf);

                        if (read == -1)
                            throw new IgniteCheckedException("Failed to read remote node ID (connection closed).");

                        i += read;
                    }

                    UUID rmtNodeId0 = U.bytesToUuid(buf.array(), 1);

                    if (!rmtNodeId.equals(rmtNodeId0))
                        throw new IgniteCheckedException("Remote node ID is not as expected [expected=" + rmtNodeId +
                            ", rcvd=" + rmtNodeId0 + ']');
                    else if (log.isDebugEnabled())
                        log.debug("Received remote node ID: " + rmtNodeId0);

                    ch.write(ByteBuffer.wrap(U.GG_HEADER));

                    if (recovery != null) {
                        HandshakeMessage msg = new HandshakeMessage(locNodeId,
                            recovery.incrementConnectCount(),
                            recovery.receivedCount());

                        if (log.isDebugEnabled())
                            log.debug("Write handshake message [rmtNode=" + rmtNodeId + ", msg=" + msg + ']');

                        buf = ByteBuffer.allocate(33);

                        buf.order(ByteOrder.nativeOrder());

                        boolean written = msg.writeTo(buf);

                        assert written;

                        buf.flip();

                        ch.write(buf);
                    }
                    else
                        ch.write(ByteBuffer.wrap(nodeIdMsg.nodeIdBytesWithType));

                    if (recovery != null) {
                        if (log.isDebugEnabled())
                            log.debug("Waiting for handshake [rmtNode=" + rmtNodeId + ']');

                        buf = ByteBuffer.allocate(9);

                        buf.order(ByteOrder.nativeOrder());

                        for (int i = 0; i < 9; ) {
                            int read = ch.read(buf);

                            if (read == -1)
                                throw new GridException("Failed to read remote node recovery handshake " +
                                    "(connection closed).");

                            i += read;
                        }

                        rcvCnt = buf.getLong(1);

                        if (log.isDebugEnabled())
                            log.debug("Received handshake message [rmtNode=" + rmtNodeId + ", rcvCnt=" + rcvCnt + ']');

                        if (rcvCnt == -1) {
                            if (log.isDebugEnabled())
                                log.debug("Connection rejected, will retry client creation [rmtNode=" + rmtNodeId + ']');
                        }
                        else
                            success = true;
                    }
                    else
                        success = true;
                }
                catch (IOException e) {
                    if (log.isDebugEnabled())
                        log.debug("Failed to read from channel: " + e);

                    throw new IgniteCheckedException("Failed to read from channel.", e);
                }
                finally {
                    if (!success)
                        U.closeQuiet(ch);
                }
            }
        }
        finally {
            boolean cancelled = obj.cancel();

            if (cancelled)
                sockTimeoutWorker.removeTimeoutObject(obj);

            // Ignoring whatever happened after timeout - reporting only timeout event.
            if (!cancelled)
                throw new HandshakeTimeoutException("Failed to perform handshake due to timeout (consider increasing " +
                    "'connectionTimeout' configuration property).");
        }

        return rcvCnt;
    }

    /**
     * @param sndId Sender ID.
     * @param msg Communication message.
     * @param msgC Closure to call when message processing finished.
     */
    protected void notifyListener(UUID sndId, GridTcpCommunicationMessageAdapter msg, IgniteRunnable msgC) {
        CommunicationListener<GridTcpCommunicationMessageAdapter> lsnr = this.lsnr;

        if (lsnr != null)
            // Notify listener of a new message.
            lsnr.onMessage(sndId, msg, msgC);
        else if (log.isDebugEnabled())
            log.debug("Received communication message without any registered listeners (will ignore, " +
                "is node stopping?) [senderNodeId=" + sndId + ", msg=" + msg + ']');
    }

    /**
     * @param node Node.
     * @return Recovery receive data for given node.
     */
    private GridNioRecoveryDescriptor recoveryDescriptor(ClusterNode node) {
        ClientKey id = new ClientKey(node.id(), node.order());

        GridNioRecoveryDescriptor recovery = recoveryDescs.get(id);

        if (recovery == null) {
            int maxSize = Math.max(msgQueueLimit, ackSndThreshold);

            int queueLimit = unackedMsgsBufSize != 0 ? unackedMsgsBufSize : (maxSize * 5);

            GridNioRecoveryDescriptor old =
                recoveryDescs.put(id, recovery = new GridNioRecoveryDescriptor(queueLimit, node, log));

            if (old != null)
                recovery = old;
        }

        return recovery;
    }

    /** {@inheritDoc} */
    @Override public String toString() {
        return S.toString(TcpCommunicationSpi.class, this);
    }

    /**
     *
     */
    private static class ClientKey {
        /** */
        private UUID nodeId;

        /** */
        private long order;

        /**
         * @param nodeId Node ID.
         * @param order Node order.
         */
        private ClientKey(UUID nodeId, long order) {
            this.nodeId = nodeId;
            this.order = order;
        }

        /** {@inheritDoc} */
        @Override public boolean equals(Object obj) {
            if (this == obj)
                return true;

            if (obj == null || getClass() != obj.getClass())
                return false;

            ClientKey other = (ClientKey)obj;

            return order == other.order && nodeId.equals(other.nodeId);

        }

        /** {@inheritDoc} */
        @Override public int hashCode() {
            int res = nodeId.hashCode();

            res = 31 * res + (int)(order ^ (order >>> 32));

            return res;
        }

        /** {@inheritDoc} */
        @Override public String toString() {
            return S.toString(ClientKey.class, this);
        }
    }

    /** Internal exception class for proper timeout handling. */
    private static class HandshakeTimeoutException extends IgniteCheckedException {
        /** */
        private static final long serialVersionUID = 0L;

        /**
         * @param msg Message.
         */
        HandshakeTimeoutException(String msg) {
            super(msg);
        }
    }

    /**
     * This worker takes responsibility to shut the server down when stopping,
     * No other thread shall stop passed server.
     */
    private class ShmemAcceptWorker extends GridWorker {
        /** */
        private final GridIpcSharedMemoryServerEndpoint srv;

        /**
         * @param srv Server.
         */
        ShmemAcceptWorker(GridIpcSharedMemoryServerEndpoint srv) {
            super(gridName, "shmem-communication-acceptor", log);

            this.srv = srv;
        }

        /** {@inheritDoc} */
        @Override protected void body() throws InterruptedException {
            try {
                while (!Thread.interrupted()) {
                    ShmemWorker e = new ShmemWorker(srv.accept());

                    shmemWorkers.add(e);

                    new IgniteThread(e).start();
                }
            }
            catch (IgniteCheckedException e) {
                if (!isCancelled())
                    U.error(log, "Shmem server failed.", e);
            }
            finally {
                srv.close();
            }
        }

        /** {@inheritDoc} */
        @Override public void cancel() {
            super.cancel();

            srv.close();
        }
    }

    /**
     *
     */
    private class ShmemWorker extends GridWorker {
        /** */
        private final GridIpcEndpoint endpoint;

        /**
         * @param endpoint Endpoint.
         */
        private ShmemWorker(GridIpcEndpoint endpoint) {
            super(gridName, "shmem-worker", log);

            this.endpoint = endpoint;
        }

        /** {@inheritDoc} */
        @Override protected void body() throws InterruptedException {
            try {
                GridIpcToNioAdapter<GridTcpCommunicationMessageAdapter> adapter = new GridIpcToNioAdapter<>(
                    metricsLsnr,
                    log,
                    endpoint,
                    msgWriter,
                    srvLsnr,
                    new GridNioCodecFilter(new GridDirectParser(msgReader, TcpCommunicationSpi.this), log, true),
                    new GridConnectionBytesVerifyFilter(log)
                );

                adapter.serve();
            }
            finally {
                shmemWorkers.remove(this);

                endpoint.close();
            }
        }

        /** {@inheritDoc} */
        @Override public void cancel() {
            super.cancel();

            endpoint.close();
        }

        /** @{@inheritDoc} */
        @Override protected void cleanup() {
            super.cleanup();

            endpoint.close();
        }

        /** @{@inheritDoc} */
        @Override public String toString() {
            return S.toString(ShmemWorker.class, this);
        }
    }

    /**
     *
     */
    private class IdleClientWorker extends IgniteSpiThread {
        /**
         *
         */
        IdleClientWorker() {
            super(gridName, "nio-idle-client-collector", log);
        }

        /** {@inheritDoc} */
        @SuppressWarnings({"BusyWait"})
        @Override protected void body() throws InterruptedException {
            while (!isInterrupted()) {
                cleanupRecovery();

                for (Map.Entry<UUID, GridCommunicationClient> e : clients.entrySet()) {
                    UUID nodeId = e.getKey();

                    GridCommunicationClient client = e.getValue();

                    ClusterNode node = getSpiContext().node(nodeId);

                    if (node == null) {
                        if (log.isDebugEnabled())
                            log.debug("Forcing close of non-existent node connection: " + nodeId);

                        client.forceClose();

                        clients.remove(nodeId, client);

                        continue;
                    }

                    GridNioRecoveryDescriptor recovery = null;

                    if (client instanceof GridTcpNioCommunicationClient) {
                        recovery = recoveryDescs.get(new ClientKey(node.id(), node.order()));

                        if (recovery != null && recovery.lastAcknowledged() != recovery.received()) {
                            RecoveryLastReceivedMessage msg = new RecoveryLastReceivedMessage(recovery.received());

                            if (log.isDebugEnabled())
                                log.debug("Send recovery acknowledgement on timeout [rmtNode=" + nodeId +
                                    ", rcvCnt=" + msg.received() + ']');

                            nioSrvr.sendSystem(((GridTcpNioCommunicationClient)client).session(), msg);

                            recovery.lastAcknowledged(msg.received());

                            continue;
                        }
                    }

                    long idleTime = client.getIdleTime();

                    if (idleTime >= idleConnTimeout) {
                        if (recovery != null &&
                            recovery.nodeAlive(getSpiContext().node(nodeId)) &&
                            !recovery.messagesFutures().isEmpty()) {
                            if (log.isDebugEnabled())
                                log.debug("Node connection is idle, but there are unacknowledged messages, " +
                                    "will wait: " + nodeId);

                            continue;
                        }

                        if (log.isDebugEnabled())
                            log.debug("Closing idle node connection: " + nodeId);

                        if (client.close() || client.closed())
                            clients.remove(nodeId, client);
                    }
                }

                Thread.sleep(idleConnTimeout);
            }
        }

        /**
         *
         */
        private void cleanupRecovery() {
            Set<ClientKey> left = null;

            for (Map.Entry<ClientKey, GridNioRecoveryDescriptor> e : recoveryDescs.entrySet()) {
                if (left != null && left.contains(e.getKey()))
                    continue;

                GridNioRecoveryDescriptor recoverySnd = e.getValue();

                if (!recoverySnd.nodeAlive(getSpiContext().node(recoverySnd.node().id()))) {
                    if (left == null)
                        left = new HashSet<>();

                    left.add(e.getKey());
                }
            }

            if (left != null) {
                assert !left.isEmpty();

                for (ClientKey id : left) {
                    GridNioRecoveryDescriptor recoverySnd = recoveryDescs.remove(id);

                    if (recoverySnd != null)
                        recoverySnd.onNodeLeft();
                }
            }
        }
    }

    /**
     *
     */
    private class ClientFlushWorker extends IgniteSpiThread {
        /**
         *
         */
        ClientFlushWorker() {
            super(gridName, "nio-client-flusher", log);
        }

        /** {@inheritDoc} */
        @SuppressWarnings({"BusyWait"})
        @Override protected void body() throws InterruptedException {
            while (!isInterrupted()) {
                long connBufFlushFreq0 = connBufFlushFreq;

                for (Map.Entry<UUID, GridCommunicationClient> entry : clients.entrySet()) {
                    GridCommunicationClient client = entry.getValue();

                    if (client.reserve()) {
                        boolean err = true;

                        try {
                            client.flushIfNeeded(connBufFlushFreq0);

                            err = false;
                        }
                        catch (IOException e) {
                            if (getSpiContext().pingNode(entry.getKey()))
                                U.error(log, "Failed to flush client: " + client, e);
                            else if (log.isDebugEnabled())
                                log.debug("Failed to flush client (node left): " + client);
                        }
                        finally {
                            if (err)
                                client.forceClose();
                            else
                                client.release();
                        }
                    }
                }

                Thread.sleep(connBufFlushFreq0);
            }
        }
    }

    /**
     * Handles sockets timeouts.
     */
    private class SocketTimeoutWorker extends IgniteSpiThread {
        /** Time-based sorted set for timeout objects. */
        private final GridConcurrentSkipListSet<HandshakeTimeoutObject> timeoutObjs =
            new GridConcurrentSkipListSet<>(new Comparator<HandshakeTimeoutObject>() {
                @Override public int compare(HandshakeTimeoutObject o1, HandshakeTimeoutObject o2) {
                    long time1 = o1.endTime();
                    long time2 = o2.endTime();

                    long id1 = o1.id();
                    long id2 = o2.id();

                    return time1 < time2 ? -1 : time1 > time2 ? 1 :
                        id1 < id2 ? -1 : id1 > id2 ? 1 : 0;
                }
            });

        /** Mutex. */
        private final Object mux0 = new Object();

        /**
         *
         */
        SocketTimeoutWorker() {
            super(gridName, "tcp-comm-sock-timeout-worker", log);
        }

        /**
         * @param timeoutObj Timeout object to add.
         */
        @SuppressWarnings({"NakedNotify"})
        public void addTimeoutObject(HandshakeTimeoutObject timeoutObj) {
            assert timeoutObj != null && timeoutObj.endTime() > 0 && timeoutObj.endTime() != Long.MAX_VALUE;

            timeoutObjs.add(timeoutObj);

            if (timeoutObjs.firstx() == timeoutObj) {
                synchronized (mux0) {
                    mux0.notifyAll();
                }
            }
        }

        /**
         * @param timeoutObj Timeout object to remove.
         */
        public void removeTimeoutObject(HandshakeTimeoutObject timeoutObj) {
            assert timeoutObj != null;

            timeoutObjs.remove(timeoutObj);
        }

        /** {@inheritDoc} */
        @Override protected void body() throws InterruptedException {
            if (log.isDebugEnabled())
                log.debug("Socket timeout worker has been started.");

            while (!isInterrupted()) {
                long now = U.currentTimeMillis();

                for (Iterator<HandshakeTimeoutObject> iter = timeoutObjs.iterator(); iter.hasNext(); ) {
                    HandshakeTimeoutObject timeoutObj = iter.next();

                    if (timeoutObj.endTime() <= now) {
                        iter.remove();

                        timeoutObj.onTimeout();
                    }
                    else
                        break;
                }

                synchronized (mux0) {
                    while (true) {
                        // Access of the first element must be inside of
                        // synchronization block, so we don't miss out
                        // on thread notification events sent from
                        // 'addTimeoutObject(..)' method.
                        HandshakeTimeoutObject first = timeoutObjs.firstx();

                        if (first != null) {
                            long waitTime = first.endTime() - U.currentTimeMillis();

                            if (waitTime > 0)
                                mux0.wait(waitTime);
                            else
                                break;
                        }
                        else
                            mux0.wait(5000);
                    }
                }
            }
        }
    }

    /**
     *
     */
    private class RecoveryWorker extends IgniteSpiThread {
        /** */
        private final BlockingQueue<GridNioRecoveryDescriptor> q = new LinkedBlockingQueue<>();

        /**
         *
         */
        private RecoveryWorker() {
            super(gridName, "tcp-comm-recovery-worker", log);
        }

        /** {@inheritDoc} */
        @Override protected void body() throws InterruptedException {
            if (log.isDebugEnabled())
                log.debug("Recovery worker has been started.");

            while (!isInterrupted()) {
                GridNioRecoveryDescriptor recoveryDesc = q.take();

                assert recoveryDesc != null;

                ClusterNode node = recoveryDesc.node();

                if (clients.containsKey(node.id()) || !recoveryDesc.nodeAlive(getSpiContext().node(node.id())))
                    continue;

                try {
                    if (log.isDebugEnabled())
                        log.debug("Recovery reconnect [rmtNode=" + recoveryDesc.node().id() + ']');

                    GridCommunicationClient client = reserveClient(node);

                    client.release();
                }
                catch (GridException e) {
                    if (recoveryDesc.nodeAlive(getSpiContext().node(node.id()))) {
                        if (log.isDebugEnabled())
                            log.debug("Recovery reconnect failed, will retry " +
                                "[rmtNode=" + recoveryDesc.node().id() + ", err=" + e + ']');

                        addReconnectRequest(recoveryDesc);
                    }
                    else if (log.isDebugEnabled())
                        log.debug("Recovery reconnect failed, " +
                            "node left [rmtNode=" + recoveryDesc.node().id() + ", err=" + e + ']');

                }
            }
        }

        /**
         * @param recoverySnd Recovery send data.
         */
        void addReconnectRequest(GridNioRecoveryDescriptor recoverySnd) {
            boolean add = q.add(recoverySnd);

            assert add;
        }
    }

    /**
     *
     */
    private static class ConnectFuture extends GridFutureAdapterEx<GridCommunicationClient> {
        /** */
        private static final long serialVersionUID = 0L;

        /**
         * Empty constructor required for {@link Externalizable}.
         */
        public ConnectFuture() {
            // No-op.
        }
    }

    /**
     *
     */
    private static class HandshakeTimeoutObject<T> {
        /** */
        private static final AtomicLong idGen = new AtomicLong();

        /** */
        private final long id = idGen.incrementAndGet();

        /** */
        private final T obj;

        /** */
        private final long endTime;

        /** */
        private final AtomicBoolean done = new AtomicBoolean();

        /**
         * @param obj Client.
         * @param endTime End time.
         */
        private HandshakeTimeoutObject(T obj, long endTime) {
            assert obj != null;
            assert obj instanceof GridCommunicationClient || obj instanceof SelectableChannel;
            assert endTime > 0;

            this.obj = obj;
            this.endTime = endTime;
        }

        /**
         * @return {@code True} if object has not yet been timed out.
         */
        boolean cancel() {
            return done.compareAndSet(false, true);
        }

        /**
         * @return {@code True} if object has not yet been canceled.
         */
        boolean onTimeout() {
            if (done.compareAndSet(false, true)) {
                // Close socket - timeout occurred.
                if (obj instanceof GridCommunicationClient)
                    ((GridCommunicationClient)obj).forceClose();
                else
                    U.closeQuiet((AbstractInterruptibleChannel)obj);

                return true;
            }

            return false;
        }

        /**
         * @return End time.
         */
        long endTime() {
            return endTime;
        }

        /**
         * @return ID.
         */
        long id() {
            return id;
        }

        /** {@inheritDoc} */
        @Override public String toString() {
            return S.toString(HandshakeTimeoutObject.class, this);
        }
    }

    /**
     *
     */
    private class HandshakeClosure extends IgniteInClosure2X<InputStream, OutputStream> {
        /** */
        private static final long serialVersionUID = 0L;

        /** */
        private final UUID rmtNodeId;

        /**
         * @param rmtNodeId Remote node ID.
         */
        private HandshakeClosure(UUID rmtNodeId) {
            this.rmtNodeId = rmtNodeId;
        }

        /** {@inheritDoc} */
        @SuppressWarnings("ThrowFromFinallyBlock")
        @Override public void applyx(InputStream in, OutputStream out) throws IgniteCheckedException {
            try {
                // Handshake.
                byte[] b = new byte[17];

                int n = 0;

                while (n < 17) {
                    int cnt = in.read(b, n, 17 - n);

                    if (cnt < 0)
                        throw new IgniteCheckedException("Failed to get remote node ID (end of stream reached)");

                    n += cnt;
                }

                // First 4 bytes are for length.
                UUID id = U.bytesToUuid(b, 1);

                if (!rmtNodeId.equals(id))
                    throw new IgniteCheckedException("Remote node ID is not as expected [expected=" + rmtNodeId +
                        ", rcvd=" + id + ']');
                else if (log.isDebugEnabled())
                    log.debug("Received remote node ID: " + id);
            }
            catch (SocketTimeoutException e) {
                throw new IgniteCheckedException("Failed to perform handshake due to timeout (consider increasing " +
                    "'connectionTimeout' configuration property).", e);
            }
            catch (IOException e) {
                throw new IgniteCheckedException("Failed to perform handshake.", e);
            }

            try {
                out.write(U.GG_HEADER);
                out.write(NODE_ID_MSG_TYPE);
                out.write(nodeIdMsg.nodeIdBytes);

                out.flush();

                if (log.isDebugEnabled())
                    log.debug("Sent local node ID [locNodeId=" + locNodeId + ", rmtNodeId=" + rmtNodeId + ']');
            }
            catch (IOException e) {
                throw new IgniteCheckedException("Failed to perform handshake.", e);
            }
        }
    }

    /**
     * Handshake message.
     */
    @SuppressWarnings("PublicInnerClass")
    public static class HandshakeMessage extends GridTcpCommunicationMessageAdapter {
        /** */
        private static final long serialVersionUID = 0L;

        /** */
        private UUID nodeId;

        /** */
        private long rcvCnt;

        /** */
        private long connectCnt;

        /**
         * Default constructor required by {@link GridTcpCommunicationMessageAdapter}.
         */
        public HandshakeMessage() {
            // No-op.
        }

        /**
         * @param nodeId Node ID.
         * @param connectCnt Connect count.
         * @param rcvCnt Number of received messages.
         */
        public HandshakeMessage(UUID nodeId, long connectCnt, long rcvCnt) {
            assert nodeId != null;
            assert rcvCnt >= 0 : rcvCnt;

            this.nodeId = nodeId;
            this.connectCnt = connectCnt;
            this.rcvCnt = rcvCnt;
        }

        /**
         * @return Connect count.
         */
        public long connectCount() {
            return connectCnt;
        }

        /**
         * @return Number of received messages.
         */
        public long received() {
            return rcvCnt;
        }

        /**
         * @return Node ID.
         */
        public UUID nodeId() {
            return nodeId;
        }

        /** {@inheritDoc} */
        @Override public boolean writeTo(ByteBuffer buf) {
            if (buf.remaining() < 33)
                return false;

            buf.put(HANDSHAKE_MSG_TYPE);

            byte[] bytes = U.uuidToBytes(nodeId);

            assert bytes.length == 16 : bytes.length;

            buf.put(bytes);

            buf.putLong(rcvCnt);

            buf.putLong(connectCnt);

            return true;
        }

        /** {@inheritDoc} */
        @Override public boolean readFrom(ByteBuffer buf) {
            if (buf.remaining() < 32)
                return false;

            byte[] nodeIdBytes = new byte[16];

            buf.get(nodeIdBytes);

            nodeId = U.bytesToUuid(nodeIdBytes, 0);

            rcvCnt = buf.getLong();

            connectCnt = buf.getLong();

            return true;
        }

        /** {@inheritDoc} */
        @Override public byte directType() {
            return HANDSHAKE_MSG_TYPE;
        }

        /** {@inheritDoc} */
        @SuppressWarnings("CloneDoesntCallSuperClone")
        @Override public GridTcpCommunicationMessageAdapter clone() {
            throw new UnsupportedOperationException();
        }

        /** {@inheritDoc} */
        @Override protected void clone0(GridTcpCommunicationMessageAdapter msg) {
            // No-op.
        }

        /** {@inheritDoc} */
        @Override public String toString() {
            return S.toString(HandshakeMessage.class, this);
        }
    }

    /**
     * Recovery acknowledgment message.
     */
    @SuppressWarnings("PublicInnerClass")
    public static class RecoveryLastReceivedMessage extends GridTcpCommunicationMessageAdapter {
        /** */
        private static final long serialVersionUID = 0L;

        /** */
        private long rcvCnt;

        /**
         * Default constructor required by {@link GridTcpCommunicationMessageAdapter}.
         */
        public RecoveryLastReceivedMessage() {
            // No-op.
        }

        /**
         * @param rcvCnt Number of received messages.
         */
        public RecoveryLastReceivedMessage(long rcvCnt) {
            this.rcvCnt = rcvCnt;
        }

        /**
         * @return Number of received messages.
         */
        public long received() {
            return rcvCnt;
        }

        /** {@inheritDoc} */
        @Override public boolean writeTo(ByteBuffer buf) {
            if (buf.remaining() < 9)
                return false;

            buf.put(RECOVERY_LAST_ID_MSG_TYPE);

            buf.putLong(rcvCnt);

            return true;
        }

        /** {@inheritDoc} */
        @Override public boolean readFrom(ByteBuffer buf) {
            if (buf.remaining() < 8)
                return false;

            rcvCnt = buf.getLong();

            return true;
        }

        /** {@inheritDoc} */
        @Override public byte directType() {
            return RECOVERY_LAST_ID_MSG_TYPE;
        }

        /** {@inheritDoc} */
        @SuppressWarnings({"CloneDoesntCallSuperClone", "CloneCallsConstructors"})
        @Override public GridTcpCommunicationMessageAdapter clone() {
            throw new UnsupportedOperationException();
        }

        /** {@inheritDoc} */
        @Override protected void clone0(GridTcpCommunicationMessageAdapter msg) {
            // No-op.
        }

        /** {@inheritDoc} */
        @Override public boolean skipRecovery() {
            return true;
        }

        /** {@inheritDoc} */
        @Override public String toString() {
            return S.toString(RecoveryLastReceivedMessage.class, this);
        }
    }

    /**
     * Node ID message.
     */
    @SuppressWarnings("PublicInnerClass")
    public static class NodeIdMessage extends GridTcpCommunicationMessageAdapter {
        /** */
        private static final long serialVersionUID = 0L;

        /** */
        private byte[] nodeIdBytes;

        /** */
        private byte[] nodeIdBytesWithType;

        /** */
        public NodeIdMessage() {
            // No-op.
        }

        /**
         * @param nodeId Node ID.
         */
        private NodeIdMessage(UUID nodeId) {
            nodeIdBytes = U.uuidToBytes(nodeId);

            nodeIdBytesWithType = new byte[nodeIdBytes.length + 1];

            nodeIdBytesWithType[0] = NODE_ID_MSG_TYPE;

            System.arraycopy(nodeIdBytes, 0, nodeIdBytesWithType, 1, nodeIdBytes.length);
        }

        /** {@inheritDoc} */
        @Override public boolean writeTo(ByteBuffer buf) {
            assert nodeIdBytes.length == 16;

            if (buf.remaining() < 17)
                return false;

            buf.put(NODE_ID_MSG_TYPE);
            buf.put(nodeIdBytes);

            return true;
        }

        /** {@inheritDoc} */
        @Override public boolean readFrom(ByteBuffer buf) {
            if (buf.remaining() < 16)
                return false;

            nodeIdBytes = new byte[16];

            buf.get(nodeIdBytes);

            return true;
        }

        /** {@inheritDoc} */
        @Override public byte directType() {
            return NODE_ID_MSG_TYPE;
        }

        /** {@inheritDoc} */
        @SuppressWarnings("CloneDoesntCallSuperClone")
        @Override public GridTcpCommunicationMessageAdapter clone() {
            throw new UnsupportedOperationException();
        }

        /** {@inheritDoc} */
        @Override protected void clone0(GridTcpCommunicationMessageAdapter _msg) {
            // No-op.
        }

        /** {@inheritDoc} */
        @Override public String toString() {
            return S.toString(NodeIdMessage.class, this);
        }
    }
}<|MERGE_RESOLUTION|>--- conflicted
+++ resolved
@@ -2199,7 +2199,6 @@
      * @param recovery Recovery descriptor if use recovery handshake, otherwise {@code null}.
      * @param rmtNodeId Remote node.
      * @param timeout Timeout for handshake.
-<<<<<<< HEAD
      * @throws GridException If handshake failed or wasn't completed withing timeout.
      * @return Handshake response.
      */
@@ -2209,13 +2208,7 @@
         @Nullable GridNioRecoveryDescriptor recovery,
         UUID rmtNodeId,
         long timeout
-    ) throws GridException {
-=======
-     * @throws IgniteCheckedException If handshake failed or wasn't completed withing timeout.
-     */
-    @SuppressWarnings("ThrowFromFinallyBlock")
-    private <T> void safeHandshake(T client, UUID rmtNodeId, long timeout) throws IgniteCheckedException {
->>>>>>> 52f2b400
+    ) throws IgniteCheckedException {
         HandshakeTimeoutObject<T> obj = new HandshakeTimeoutObject<>(client, U.currentTimeMillis() + timeout);
 
         sockTimeoutWorker.addTimeoutObject(obj);
