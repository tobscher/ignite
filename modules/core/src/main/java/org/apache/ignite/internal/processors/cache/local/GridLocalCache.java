--- conflicted
+++ resolved
@@ -118,11 +118,7 @@
 
     /** {@inheritDoc} */
     @Override public IgniteInternalFuture<Boolean> lockAllAsync(Collection<? extends K> keys, long timeout,
-<<<<<<< HEAD
-        IgnitePredicate<Cache.Entry<K, V>>[] filter) {
-=======
         CacheEntryPredicate[] filter) {
->>>>>>> bf2b5ac2
         IgniteTxLocalEx tx = ctx.tm().localTx();
 
         return lockAllAsync(ctx.cacheKeysView(keys), timeout, tx, filter);
@@ -138,11 +134,7 @@
     public IgniteInternalFuture<Boolean> lockAllAsync(Collection<KeyCacheObject> keys,
         long timeout,
         @Nullable IgniteTxLocalEx tx,
-<<<<<<< HEAD
-        IgnitePredicate<Cache.Entry<K, V>>[] filter) {
-=======
         CacheEntryPredicate[] filter) {
->>>>>>> bf2b5ac2
         if (F.isEmpty(keys))
             return new GridFinishedFuture<>(ctx.kernalContext(), true);
 
