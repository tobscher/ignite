/*
 * Licensed to the Apache Software Foundation (ASF) under one or more
 * contributor license agreements.  See the NOTICE file distributed with
 * this work for additional information regarding copyright ownership.
 * The ASF licenses this file to You under the Apache License, Version 2.0
 * (the "License"); you may not use this file except in compliance with
 * the License.  You may obtain a copy of the License at
 *
 *      http://www.apache.org/licenses/LICENSE-2.0
 *
 * Unless required by applicable law or agreed to in writing, software
 * distributed under the License is distributed on an "AS IS" BASIS,
 * WITHOUT WARRANTIES OR CONDITIONS OF ANY KIND, either express or implied.
 * See the License for the specific language governing permissions and
 * limitations under the License.
 */

package org.apache.ignite.internal.processors.cache.extras;

import org.apache.ignite.internal.processors.cache.*;
import org.apache.ignite.internal.processors.cache.version.*;
import org.apache.ignite.internal.util.*;
import org.apache.ignite.internal.util.typedef.internal.*;
import org.jetbrains.annotations.*;

import java.util.*;

/**
 * Extras where attributes, MVCC and TTL are set.
 */
public class GridCacheAttributesMvccTtlEntryExtras extends GridCacheEntryExtrasAdapter {
    /** Attributes data. */
    private GridLeanMap<UUID, Object> attrData;

    /** MVCC. */
    private GridCacheMvcc mvcc;

    /** TTL. */
    private long ttl;

    /** Expire time. */
    private long expireTime;

    /**
     * Constructor.
     *
     * @param attrData Attributes data.
     * @param mvcc MVCC.
     * @param ttl TTL.
     * @param expireTime Expire time.
     */
<<<<<<< HEAD
    public GridCacheAttributesMvccTtlEntryExtras(GridLeanMap<String, Object> attrData, GridCacheMvcc mvcc, long ttl,
=======
    public GridCacheAttributesMvccTtlEntryExtras(GridLeanMap<UUID, Object> attrData, GridCacheMvcc<K> mvcc, long ttl,
>>>>>>> 697d1999
        long expireTime) {
        assert attrData != null;
        assert mvcc != null;
        assert ttl != 0;

        this.attrData = attrData;
        this.mvcc = mvcc;
        this.ttl = ttl;
        this.expireTime = expireTime;
    }

    /** {@inheritDoc} */
    @Override public GridLeanMap<UUID, Object> attributesData() {
        return attrData;
    }

    /** {@inheritDoc} */
<<<<<<< HEAD
    @Override public GridCacheEntryExtras attributesData(@Nullable GridLeanMap<String, Object> attrData) {
=======
    @Override public GridCacheEntryExtras<K> attributesData(@Nullable GridLeanMap<UUID, Object> attrData) {
>>>>>>> 697d1999
        if (attrData != null) {
            this.attrData = attrData;

            return this;
        }
        else
            return new GridCacheMvccTtlEntryExtras(mvcc, ttl ,expireTime);
    }

    /** {@inheritDoc} */
    @Override public GridCacheMvcc mvcc() {
        return mvcc;
    }

    /** {@inheritDoc} */
    @Override public GridCacheEntryExtras mvcc(@Nullable GridCacheMvcc mvcc) {
        if (mvcc != null) {
            this.mvcc = mvcc;

            return this;
        }
        else
            return new GridCacheAttributesTtlEntryExtras(attrData, ttl, expireTime);
    }

    /** {@inheritDoc} */
    @Override public GridCacheEntryExtras obsoleteVersion(GridCacheVersion obsoleteVer) {
        return obsoleteVer != null ? new GridCacheAttributesMvccObsoleteTtlEntryExtras(attrData, mvcc, obsoleteVer,
            ttl, expireTime) : this;
    }

    /** {@inheritDoc} */
    @Override public long ttl() {
        return ttl;
    }

    /** {@inheritDoc} */
    @Override public long expireTime() {
        return expireTime;
    }

    /** {@inheritDoc} */
    @Override public GridCacheEntryExtras ttlAndExpireTime(long ttl, long expireTime) {
        if (ttl != 0) {
            this.ttl = ttl;
            this.expireTime = expireTime;

            return this;
        }
        else
            return new GridCacheAttributesMvccEntryExtras(attrData, mvcc);
    }

    /** {@inheritDoc} */
    @Override public int size() {
        return 32;
    }

    /** {@inheritDoc} */
    @Override public String toString() {
        return S.toString(GridCacheAttributesMvccTtlEntryExtras.class, this);
    }
}<|MERGE_RESOLUTION|>--- conflicted
+++ resolved
@@ -49,11 +49,7 @@
      * @param ttl TTL.
      * @param expireTime Expire time.
      */
-<<<<<<< HEAD
-    public GridCacheAttributesMvccTtlEntryExtras(GridLeanMap<String, Object> attrData, GridCacheMvcc mvcc, long ttl,
-=======
-    public GridCacheAttributesMvccTtlEntryExtras(GridLeanMap<UUID, Object> attrData, GridCacheMvcc<K> mvcc, long ttl,
->>>>>>> 697d1999
+    public GridCacheAttributesMvccTtlEntryExtras(GridLeanMap<UUID, Object> attrData, GridCacheMvcc mvcc, long ttl,
         long expireTime) {
         assert attrData != null;
         assert mvcc != null;
@@ -71,11 +67,7 @@
     }
 
     /** {@inheritDoc} */
-<<<<<<< HEAD
-    @Override public GridCacheEntryExtras attributesData(@Nullable GridLeanMap<String, Object> attrData) {
-=======
-    @Override public GridCacheEntryExtras<K> attributesData(@Nullable GridLeanMap<UUID, Object> attrData) {
->>>>>>> 697d1999
+    @Override public GridCacheEntryExtras attributesData(@Nullable GridLeanMap<UUID, Object> attrData) {
         if (attrData != null) {
             this.attrData = attrData;
 
