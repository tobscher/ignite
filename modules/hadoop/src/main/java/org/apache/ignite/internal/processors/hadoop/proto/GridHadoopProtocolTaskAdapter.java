--- conflicted
+++ resolved
@@ -20,15 +20,10 @@
 import org.apache.ignite.*;
 import org.apache.ignite.cluster.*;
 import org.apache.ignite.compute.*;
-<<<<<<< HEAD
 import org.apache.ignite.internal.*;
 import org.apache.ignite.internal.processors.hadoop.*;
 import org.apache.ignite.internal.util.typedef.*;
-=======
-import org.apache.ignite.hadoop.*;
-import org.apache.ignite.internal.util.typedef.*;
 import org.apache.ignite.internal.util.typedef.internal.*;
->>>>>>> 53d1b805
 import org.apache.ignite.resources.*;
 import org.jetbrains.annotations.*;
 
@@ -94,18 +89,13 @@
         }
 
         /** {@inheritDoc} */
-<<<<<<< HEAD
-        @Nullable @Override public Object execute() throws IgniteCheckedException {
-            return run(jobCtx, ((IgniteEx)ignite).hadoop(), args);
-=======
         @Nullable @Override public Object execute() {
             try {
-                return run(jobCtx, ignite.hadoop(), args);
+                return run(jobCtx, ((IgniteEx)ignite).hadoop(), args);
             }
             catch (IgniteCheckedException e) {
                 throw U.convertException(e);
             }
->>>>>>> 53d1b805
         }
     }
 
